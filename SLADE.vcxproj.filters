--- conflicted
+++ resolved
@@ -1086,13 +1086,6 @@
     <ClCompile Include="src\Dialogs\DirArchiveUpdateDialog.cpp">
       <Filter>Dialogs</Filter>
     </ClCompile>
-<<<<<<< HEAD
-	<ClCompile Include="src\MapSpecials.cpp">
-      <Filter>Map Editor</Filter>
-    </ClCompile>
-    <ClCompile Include="src\DataEntryPanel.cpp">
-      <Filter>Main Editor\UI Elements\EntryPanel</Filter>
-=======
     <ClCompile Include="src\dumb\core\atexit.c">
       <Filter>External\DUMB\core</Filter>
     </ClCompile>
@@ -1359,7 +1352,6 @@
     </ClCompile>
     <ClCompile Include="src\STabCtrl.cpp">
       <Filter>UI Elements</Filter>
->>>>>>> ba1374cd
     </ClCompile>
   </ItemGroup>
   <ItemGroup>
@@ -2297,58 +2289,56 @@
     <ClInclude Include="src\Dialogs\DirArchiveUpdateDialog.h">
       <Filter>Dialogs</Filter>
     </ClInclude>
-<<<<<<< HEAD
+    <ClInclude Include="src\dumb\dumb.h">
+      <Filter>External\DUMB</Filter>
+    </ClInclude>
+    <ClInclude Include="src\dumb\internal\aldumb.h">
+      <Filter>External\DUMB\internal</Filter>
+    </ClInclude>
+    <ClInclude Include="src\dumb\internal\barray.h">
+      <Filter>External\DUMB\internal</Filter>
+    </ClInclude>
+    <ClInclude Include="src\dumb\internal\dumb.h">
+      <Filter>External\DUMB\internal</Filter>
+    </ClInclude>
+    <ClInclude Include="src\dumb\internal\dumbfile.h">
+      <Filter>External\DUMB\internal</Filter>
+    </ClInclude>
+    <ClInclude Include="src\dumb\internal\fir_resampler.h">
+      <Filter>External\DUMB\internal</Filter>
+    </ClInclude>
+    <ClInclude Include="src\dumb\internal\it.h">
+      <Filter>External\DUMB\internal</Filter>
+    </ClInclude>
+    <ClInclude Include="src\dumb\internal\lpc.h">
+      <Filter>External\DUMB\internal</Filter>
+    </ClInclude>
+    <ClInclude Include="src\dumb\internal\resampler.h">
+      <Filter>External\DUMB\internal</Filter>
+    </ClInclude>
+    <ClInclude Include="src\dumb\internal\riff.h">
+      <Filter>External\DUMB\internal</Filter>
+    </ClInclude>
+    <ClInclude Include="src\dumb\internal\stack_alloc.h">
+      <Filter>External\DUMB\internal</Filter>
+    </ClInclude>
+    <ClInclude Include="src\dumb\internal\tarray.h">
+      <Filter>External\DUMB\internal</Filter>
+    </ClInclude>
+    <ClInclude Include="src\ModMusic.h">
+      <Filter>General</Filter>
+    </ClInclude>
+    <ClInclude Include="src\SAuiTabArt.h">
+      <Filter>UI Elements</Filter>
+    </ClInclude>
+    <ClInclude Include="src\STabCtrl.h">
+      <Filter>UI Elements</Filter>
+    </ClInclude>
 	<ClInclude Include="src\MapSpecials.h">
       <Filter>Map Editor</Filter>
     </ClInclude>
     <ClInclude Include="src\DataEntryPanel.h">
       <Filter>Main Editor\UI Elements\EntryPanel</Filter>
-=======
-    <ClInclude Include="src\dumb\dumb.h">
-      <Filter>External\DUMB</Filter>
-    </ClInclude>
-    <ClInclude Include="src\dumb\internal\aldumb.h">
-      <Filter>External\DUMB\internal</Filter>
-    </ClInclude>
-    <ClInclude Include="src\dumb\internal\barray.h">
-      <Filter>External\DUMB\internal</Filter>
-    </ClInclude>
-    <ClInclude Include="src\dumb\internal\dumb.h">
-      <Filter>External\DUMB\internal</Filter>
-    </ClInclude>
-    <ClInclude Include="src\dumb\internal\dumbfile.h">
-      <Filter>External\DUMB\internal</Filter>
-    </ClInclude>
-    <ClInclude Include="src\dumb\internal\fir_resampler.h">
-      <Filter>External\DUMB\internal</Filter>
-    </ClInclude>
-    <ClInclude Include="src\dumb\internal\it.h">
-      <Filter>External\DUMB\internal</Filter>
-    </ClInclude>
-    <ClInclude Include="src\dumb\internal\lpc.h">
-      <Filter>External\DUMB\internal</Filter>
-    </ClInclude>
-    <ClInclude Include="src\dumb\internal\resampler.h">
-      <Filter>External\DUMB\internal</Filter>
-    </ClInclude>
-    <ClInclude Include="src\dumb\internal\riff.h">
-      <Filter>External\DUMB\internal</Filter>
-    </ClInclude>
-    <ClInclude Include="src\dumb\internal\stack_alloc.h">
-      <Filter>External\DUMB\internal</Filter>
-    </ClInclude>
-    <ClInclude Include="src\dumb\internal\tarray.h">
-      <Filter>External\DUMB\internal</Filter>
-    </ClInclude>
-    <ClInclude Include="src\ModMusic.h">
-      <Filter>General</Filter>
-    </ClInclude>
-    <ClInclude Include="src\SAuiTabArt.h">
-      <Filter>UI Elements</Filter>
-    </ClInclude>
-    <ClInclude Include="src\STabCtrl.h">
-      <Filter>UI Elements</Filter>
->>>>>>> ba1374cd
     </ClInclude>
   </ItemGroup>
   <ItemGroup>
