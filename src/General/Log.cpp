
// -----------------------------------------------------------------------------
// SLADE - It's a Doom Editor
// Copyright(C) 2008 - 2017 Simon Judd
//
// Email:       sirjuddington@gmail.com
// Web:         http://slade.mancubus.net
// Filename:    Log.cpp
// Description: The SLADE logging implementation
//
// This program is free software; you can redistribute it and/or modify it
// under the terms of the GNU General Public License as published by the Free
// Software Foundation; either version 2 of the License, or (at your option)
// any later version.
//
// This program is distributed in the hope that it will be useful, but WITHOUT
// ANY WARRANTY; without even the implied warranty of MERCHANTABILITY or
// FITNESS FOR A PARTICULAR PURPOSE. See the GNU General Public License for
// more details.
//
// You should have received a copy of the GNU General Public License along with
// this program; if not, write to the Free Software Foundation, Inc.,
// 51 Franklin Street, Fifth Floor, Boston, MA  02110 - 1301, USA.
// -----------------------------------------------------------------------------


// -----------------------------------------------------------------------------
//
// Includes
//
// -----------------------------------------------------------------------------
#include "Main.h"
#include "App.h"
#include <fstream>


// -----------------------------------------------------------------------------
//
// Variables
//
// -----------------------------------------------------------------------------
namespace Log
{
vector<Message> log;
std::ofstream   log_file;
} // namespace Log
CVAR(Int, log_verbosity, 1, CVar::Flag::Save)


// -----------------------------------------------------------------------------
// FreeImage Error Handler
//
// Allows us to catch FreeImage errors and log them
// -----------------------------------------------------------------------------
void FreeImageErrorHandler(FREE_IMAGE_FORMAT fif, const char* message)
{
	string error = "FreeImage: ";
	if (fif != FIF_UNKNOWN)
		error += S_FMT("[%s] ", FreeImage_GetFormatFromFIF(fif));
	error += message;

	Log::error(error);
}


// -----------------------------------------------------------------------------
//
// Log::Message Struct Functions
//
// -----------------------------------------------------------------------------


// -----------------------------------------------------------------------------
// Returns the log entry as a formatted string:
// HH:MM:SS: <message>
// -----------------------------------------------------------------------------
string Log::Message::formattedMessageLine() const
{
	return S_FMT("%s: %s", wxDateTime(timestamp).FormatISOTime(), CHR(message));
}


// -----------------------------------------------------------------------------
//
// Log Namespace Functions
//
// -----------------------------------------------------------------------------


// -----------------------------------------------------------------------------
// Initialises the log file and logging stuff
// -----------------------------------------------------------------------------
void Log::init()
{
	// Redirect sf::err output to the log file
	log_file.open(CHR(App::path("slade3.log", App::Dir::User)));
	sf::err().rdbuf(log_file.rdbuf());

	// Write logfile header
	string year = wxNow().Right(4);
	info("SLADE - It's a Doom Editor");
<<<<<<< HEAD
	info(S_FMT("Version %s", Global::version));
	if (Global::sc_rev != "")
		info(S_FMT("Git Revision %s", Global::sc_rev));
=======
	info(S_FMT("Version %s", App::version().toString()));
	if (Global::sc_rev != "") info(S_FMT("Git Revision %s", Global::sc_rev));
>>>>>>> f3d518f5
	info(S_FMT("Written by Simon Judd, 2008-%s", year));
#ifdef SFML_VERSION_MAJOR
	info(S_FMT(
		"Compiled with wxWidgets %i.%i.%i and SFML %i.%i.%i",
		wxMAJOR_VERSION,
		wxMINOR_VERSION,
		wxRELEASE_NUMBER,
		SFML_VERSION_MAJOR,
		SFML_VERSION_MINOR,
		SFML_VERSION_PATCH));
#else
	info(S_FMT("Compiled with wxWidgets %i.%i.%i", wxMAJOR_VERSION, wxMINOR_VERSION, wxRELEASE_NUMBER));
#endif
	info("--------------------------------");

	// Set up FreeImage to use our log:
	FreeImage_SetOutputMessage(FreeImageErrorHandler);
}

// -----------------------------------------------------------------------------
// Returns the log message history
// -----------------------------------------------------------------------------
const vector<Log::Message>& Log::history()
{
	return log;
}

// -----------------------------------------------------------------------------
// Returns the current log verbosity level, log messages with a higher level
// than the current verbosity will not be logged
// -----------------------------------------------------------------------------
int Log::verbosity()
{
	return log_verbosity;
}

// -----------------------------------------------------------------------------
// Sets the log verbosity level to [verbosity]
// -----------------------------------------------------------------------------
void Log::setVerbosity(int verbosity)
{
	log_verbosity = verbosity;
}

// -----------------------------------------------------------------------------
// Logs a message [text] of [type]
// -----------------------------------------------------------------------------
void Log::message(MessageType type, const char* text)
{
	// Add log message
	log.push_back({ text, type, wxDateTime::Now().GetTicks() });

	// Write to log file
	if (log_file.is_open() && type != MessageType::Console)
		sf::err() << log.back().formattedMessageLine() << "\n";
}
void Log::message(MessageType type, const wxString& text)
{
	message(type, CHR(text));
}

// -----------------------------------------------------------------------------
// Returns a list of log messages of [type] that have been recorded since [time]
// -----------------------------------------------------------------------------
vector<Log::Message*> Log::since(time_t time, MessageType type)
{
	vector<Message*> list;
	for (auto& msg : log)
		if (msg.timestamp >= time && (type == MessageType::Any || msg.type == type))
			list.push_back(&msg);
	return list;
}

// -----------------------------------------------------------------------------
// Logs a debug message [text] at verbosity [level] only if debug mode is on
// -----------------------------------------------------------------------------
void Log::debug(int level, const char* text)
{
	if (Global::debug)
		message(MessageType::Debug, level, text);
}
void Log::debug(int level, const wxString& text)
{
	debug(level, CHR(text));
}

// -----------------------------------------------------------------------------
// Logs a debug message [text] only if debug mode is on
// -----------------------------------------------------------------------------
void Log::debug(const char* text)
{
	if (Global::debug)
		message(MessageType::Debug, text);
}
void Log::debug(const wxString& text)
{
	debug(CHR(text));
}

// -----------------------------------------------------------------------------
// Logs a message [text] of [type] at verbosity [level]
// -----------------------------------------------------------------------------
void Log::message(MessageType type, int level, const char* text)
{
	if (level > log_verbosity)
		return;

	// Add log message
	log.push_back({ text, type, wxDateTime::Now().GetTicks() });

	// Write to log file
	if (log_file.is_open() && type != MessageType::Console)
		sf::err() << log.back().formattedMessageLine() << "\n";
}
void Log::message(MessageType type, int level, const wxString& text)
{
	message(type, level, CHR(text));
}<|MERGE_RESOLUTION|>--- conflicted
+++ resolved
@@ -99,14 +99,8 @@
 	// Write logfile header
 	string year = wxNow().Right(4);
 	info("SLADE - It's a Doom Editor");
-<<<<<<< HEAD
-	info(S_FMT("Version %s", Global::version));
-	if (Global::sc_rev != "")
-		info(S_FMT("Git Revision %s", Global::sc_rev));
-=======
 	info(S_FMT("Version %s", App::version().toString()));
 	if (Global::sc_rev != "") info(S_FMT("Git Revision %s", Global::sc_rev));
->>>>>>> f3d518f5
 	info(S_FMT("Written by Simon Judd, 2008-%s", year));
 #ifdef SFML_VERSION_MAJOR
 	info(S_FMT(
