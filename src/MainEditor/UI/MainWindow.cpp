
// -----------------------------------------------------------------------------
// SLADE - It's a Doom Editor
// Copyright(C) 2008 - 2019 Simon Judd
//
// Email:       sirjuddington@gmail.com
// Web:         http://slade.mancubus.net
// Filename:    MainWindow.cpp
// Description: MainWindow class, ie the main SLADE window
//
// This program is free software; you can redistribute it and/or modify it
// under the terms of the GNU General Public License as published by the Free
// Software Foundation; either version 2 of the License, or (at your option)
// any later version.
//
// This program is distributed in the hope that it will be useful, but WITHOUT
// ANY WARRANTY; without even the implied warranty of MERCHANTABILITY or
// FITNESS FOR A PARTICULAR PURPOSE. See the GNU General Public License for
// more details.
//
// You should have received a copy of the GNU General Public License along with
// this program; if not, write to the Free Software Foundation, Inc.,
// 51 Franklin Street, Fifth Floor, Boston, MA  02110 - 1301, USA.
// -----------------------------------------------------------------------------


// -----------------------------------------------------------------------------
//
// Includes
//
// -----------------------------------------------------------------------------
#include "Main.h"
#include "MainWindow.h"
#include "App.h"
#include "Archive/Archive.h"
#include "Archive/ArchiveManager.h"
#include "ArchiveManagerPanel.h"
#include "ArchivePanel.h"
#include "Dialogs/Preferences/PreferencesDialog.h"
#include "General/Misc.h"
#include "Graphics/Icons.h"
#include "MapEditor/MapEditor.h"
#include "SLADEWxApp.h"
#include "Scripting/ScriptManager.h"
#include "StartPage.h"
#include "UI/Controls/BaseResourceChooser.h"
#include "UI/Controls/ConsolePanel.h"
#include "UI/Controls/PaletteChooser.h"
#include "UI/Controls/STabCtrl.h"
#include "UI/Controls/UndoManagerHistoryPanel.h"
#include "UI/SAuiTabArt.h"
#include "UI/SToolBar/SToolBar.h"
#include "UI/WxUtils.h"
#include "Utility/StringUtils.h"
#include "Utility/Tokenizer.h"
#ifdef USE_WEBVIEW_STARTPAGE
#include "DocsPage.h"
#endif


// -----------------------------------------------------------------------------
//
// Variables
//
// -----------------------------------------------------------------------------
namespace
{
wxString main_window_layout = "";
}
CVAR(Bool, show_start_page, true, CVar::Flag::Save);
CVAR(String, global_palette, "", CVar::Flag::Save);
CVAR(Bool, mw_maximized, true, CVar::Flag::Save);
CVAR(Bool, confirm_exit, true, CVar::Flag::Save);


// -----------------------------------------------------------------------------
//
// External Variables
//
// -----------------------------------------------------------------------------
EXTERN_CVAR(Bool, tabs_condensed)


// -----------------------------------------------------------------------------
// MainWindowDropTarget Class
//
// Handles drag'n'drop of files on to the SLADE window
// -----------------------------------------------------------------------------
class MainWindowDropTarget : public wxFileDropTarget
{
public:
	MainWindowDropTarget()  = default;
	~MainWindowDropTarget() = default;

	bool OnDropFiles(wxCoord x, wxCoord y, const wxArrayString& filenames) override
	{
		for (const auto& filename : filenames)
			App::archiveManager().openArchive(filename.ToStdString());

		return true;
	}
};


// -----------------------------------------------------------------------------
//
// MainWindow Class Functions
//
// -----------------------------------------------------------------------------


// -----------------------------------------------------------------------------
// MainWindow class constructor
// -----------------------------------------------------------------------------
MainWindow::MainWindow() : STopWindow("SLADE", "main")
{
	custom_menus_begin_ = 2;

	if (mw_maximized)
		wxTopLevelWindow::Maximize();

	setupLayout();

	wxWindow::SetDropTarget(new MainWindowDropTarget());
}

// -----------------------------------------------------------------------------
// MainWindow class destructor
// -----------------------------------------------------------------------------
MainWindow::~MainWindow()
{
	aui_mgr_->UnInit();
}

// -----------------------------------------------------------------------------
// Loads the previously saved layout file for the window
// -----------------------------------------------------------------------------
void MainWindow::loadLayout() const
{
	// Open layout file
	Tokenizer tz;
	if (!tz.openFile(App::path("mainwindow.layout", App::Dir::User)))
		return;

	// Parse layout
	while (true)
	{
		// Read component+layout pair
		wxString component = tz.getToken();
		wxString layout    = tz.getToken();

		// Load layout to component
		if (!component.IsEmpty() && !layout.IsEmpty())
			aui_mgr_->LoadPaneInfo(layout, aui_mgr_->GetPane(component));

		// Check if we're done
		if (tz.peekToken().empty())
			break;
	}
}

// -----------------------------------------------------------------------------
// Saves the current window layout to a file
// -----------------------------------------------------------------------------
void MainWindow::saveLayout() const
{
	// Open layout file
	wxFile file(App::path("mainwindow.layout", App::Dir::User), wxFile::write);

	// Write component layout

	// Console pane
	file.Write("\"console\" ");
	wxString pinf = aui_mgr_->SavePaneInfo(aui_mgr_->GetPane("console"));
	file.Write(wxString::Format("\"%s\"\n", pinf));

	// Archive Manager pane
	file.Write("\"archive_manager\" ");
	pinf = aui_mgr_->SavePaneInfo(aui_mgr_->GetPane("archive_manager"));
	file.Write(wxString::Format("\"%s\"\n", pinf));

	// Undo History pane
	file.Write("\"undo_history\" ");
	pinf = aui_mgr_->SavePaneInfo(aui_mgr_->GetPane("undo_history"));
	file.Write(wxString::Format("\"%s\"\n", pinf));

	// Close file
	file.Close();
}

// -----------------------------------------------------------------------------
// Sets up the wxWidgets window layout
// -----------------------------------------------------------------------------
void MainWindow::setupLayout()
{
	// Create the wxAUI manager & related things
	aui_mgr_ = new wxAuiManager(this);
	aui_mgr_->SetArtProvider(new SAuiDockArt());
	wxAuiPaneInfo p_inf;

	// Set icon
	auto icon_filename = App::path(App::iconFile(), App::Dir::Temp);
	App::archiveManager().programResourceArchive()->entry(App::iconFile())->exportFile(icon_filename);
	SetIcon(wxIcon(icon_filename, wxBITMAP_TYPE_ICO));
	wxRemoveFile(icon_filename);


	// -- Editor Area --
	stc_tabs_ = new STabCtrl(this, true, true, tabs_condensed ? 27 : 31, true, true);

	// Setup panel info & add panel
	p_inf.CenterPane();
	p_inf.Name("editor_area");
	p_inf.PaneBorder(false);
	aui_mgr_->AddPane(stc_tabs_, p_inf);

	// Create Start Page
	start_page_ = new SStartPage(stc_tabs_);
	if (show_start_page)
	{
		stc_tabs_->AddPage(start_page_, "Start Page");
		stc_tabs_->SetPageBitmap(0, Icons::getIcon(Icons::General, "logo"));
		start_page_->init();
		createStartPage();
	}
	else
		start_page_->Show(false);

	// -- Console Panel --
	auto panel_console = new ConsolePanel(this, -1);

	// Setup panel info & add panel
	p_inf.DefaultPane();
	p_inf.Float();
	p_inf.FloatingSize(WxUtils::scaledSize(600, 400));
	p_inf.FloatingPosition(WxUtils::scaledPoint(100, 100));
	p_inf.MinSize(WxUtils::scaledSize(-1, 192));
	p_inf.Show(false);
	p_inf.Caption("Console");
	p_inf.Name("console");
	aui_mgr_->AddPane(panel_console, p_inf);


	// -- Archive Manager Panel --
	panel_archivemanager_ = new ArchiveManagerPanel(this, stc_tabs_);

	// Setup panel info & add panel
	p_inf.DefaultPane();
	p_inf.Left();
	p_inf.BestSize(WxUtils::scaledSize(192, 480));
	p_inf.Caption("Archive Manager");
	p_inf.Name("archive_manager");
	p_inf.Show(true);
	p_inf.Dock();
	aui_mgr_->AddPane(panel_archivemanager_, p_inf);


	// -- Undo History Panel --
	panel_undo_history_ = new UndoManagerHistoryPanel(this, nullptr);

	// Setup panel info & add panel
	p_inf.DefaultPane();
	p_inf.Right();
	p_inf.BestSize(WxUtils::scaledSize(128, 480));
	p_inf.Caption("Undo History");
	p_inf.Name("undo_history");
	p_inf.Show(false);
	p_inf.Dock();
	aui_mgr_->AddPane(panel_undo_history_, p_inf);


	// -- Menu bar --
	auto menu = new wxMenuBar();
	menu->SetThemeEnabled(false);

	// File menu
	auto file_new_menu = new wxMenu("");
	SAction::fromId("aman_newwad")->addToMenu(file_new_menu, "&Wad Archive");
	SAction::fromId("aman_newzip")->addToMenu(file_new_menu, "&Zip Archive");
	SAction::fromId("aman_newmap")->addToMenu(file_new_menu, "&Map");
	auto file_menu = new wxMenu("");
	file_menu->AppendSubMenu(file_new_menu, "&New", "Create a new Archive");
	SAction::fromId("aman_open")->addToMenu(file_menu);
	SAction::fromId("aman_opendir")->addToMenu(file_menu);
	file_menu->AppendSeparator();
	SAction::fromId("aman_save")->addToMenu(file_menu);
	SAction::fromId("aman_saveas")->addToMenu(file_menu);
	SAction::fromId("aman_saveall")->addToMenu(file_menu);
	file_menu->AppendSubMenu(panel_archivemanager_->getRecentMenu(), "&Recent Files");
	file_menu->AppendSeparator();
	SAction::fromId("aman_close")->addToMenu(file_menu);
	SAction::fromId("aman_closeall")->addToMenu(file_menu);
	file_menu->AppendSeparator();
	SAction::fromId("main_exit")->addToMenu(file_menu);
	menu->Append(file_menu, "&File");

	// Edit menu
	auto editor_menu = new wxMenu("");
	SAction::fromId("main_undo")->addToMenu(editor_menu);
	SAction::fromId("main_redo")->addToMenu(editor_menu);
	editor_menu->AppendSeparator();
	SAction::fromId("main_setbra")->addToMenu(editor_menu);
	SAction::fromId("main_preferences")->addToMenu(editor_menu);
	menu->Append(editor_menu, "E&dit");

	// View menu
	auto view_menu = new wxMenu("");
	SAction::fromId("main_showam")->addToMenu(view_menu);
	SAction::fromId("main_showconsole")->addToMenu(view_menu);
	SAction::fromId("main_showundohistory")->addToMenu(view_menu);
	SAction::fromId("main_showstartpage")->addToMenu(view_menu);
	toolbar_menu_ = new wxMenu();
	view_menu->AppendSubMenu(toolbar_menu_, "Toolbars");
	menu->Append(view_menu, "&View");

	// Tools menu
	auto tools_menu = new wxMenu("");
	SAction::fromId("main_runscript")->addToMenu(tools_menu);
	menu->Append(tools_menu, "&Tools");

	// Help menu
	auto help_menu = new wxMenu("");
	SAction::fromId("main_onlinedocs")->addToMenu(help_menu);
	SAction::fromId("main_about")->addToMenu(help_menu);
#ifdef __WXMSW__
	SAction::fromId("main_updatecheck")->addToMenu(help_menu);
#endif
	menu->Append(help_menu, "&Help");

	// Set the menu
	SetMenuBar(menu);



	// -- Toolbars --
	toolbar_ = new SToolBar(this, true);

	// Create File toolbar
	auto tbg_file = new SToolBarGroup(toolbar_, "_File");
	tbg_file->addActionButton("aman_newwad");
	tbg_file->addActionButton("aman_newzip");
	tbg_file->addActionButton("aman_open");
	tbg_file->addActionButton("aman_opendir");
	tbg_file->addActionButton("aman_save");
	tbg_file->addActionButton("aman_saveas");
	tbg_file->addActionButton("aman_saveall");
	tbg_file->addActionButton("aman_close");
	tbg_file->addActionButton("aman_closeall");
	toolbar_->addGroup(tbg_file);

	// Create Archive toolbar
	auto tbg_archive = new SToolBarGroup(toolbar_, "_Archive");
	tbg_archive->addActionButton("arch_newentry");
	tbg_archive->addActionButton("arch_newdir");
	tbg_archive->addActionButton("arch_importfiles");
	tbg_archive->addActionButton("arch_texeditor");
	tbg_archive->addActionButton("arch_mapeditor");
	tbg_archive->addActionButton("arch_run");
	toolbar_->addGroup(tbg_archive);

	// Create Entry toolbar
	auto tbg_entry = new SToolBarGroup(toolbar_, "_Entry");
	tbg_entry->addActionButton("arch_entry_rename");
	tbg_entry->addActionButton("arch_entry_delete");
	tbg_entry->addActionButton("arch_entry_import");
	tbg_entry->addActionButton("arch_entry_export");
	tbg_entry->addActionButton("arch_entry_moveup");
	tbg_entry->addActionButton("arch_entry_movedown");
	toolbar_->addGroup(tbg_entry);

	// Create Base Resource Archive toolbar
	auto tbg_bra = new SToolBarGroup(toolbar_, "_Base Resource", true);
	auto brc     = new BaseResourceChooser(tbg_bra);
	tbg_bra->addCustomControl(brc);
	tbg_bra->addActionButton("main_setbra", "settings");
	toolbar_->addGroup(tbg_bra);

	// Create Palette Chooser toolbar
	auto tbg_palette = new SToolBarGroup(toolbar_, "_Palette", true);
	palette_chooser_ = new PaletteChooser(tbg_palette, -1);
	palette_chooser_->selectPalette(global_palette);
	tbg_palette->addCustomControl(palette_chooser_);
	toolbar_->addGroup(tbg_palette);

	// Archive and Entry toolbars are initially disabled
	toolbar_->enableGroup("_archive", false);
	toolbar_->enableGroup("_entry", false);

	// Add toolbar
	aui_mgr_->AddPane(
		toolbar_,
		wxAuiPaneInfo()
			.Top()
			.CaptionVisible(false)
			.MinSize(-1, SToolBar::getBarHeight())
			.Resizable(false)
			.PaneBorder(false)
			.Name("toolbar"));

	// Populate the 'View->Toolbars' menu
	populateToolbarsMenu();
	toolbar_->enableContextMenu();

	// -- Status Bar --
	CreateStatusBar(3);


	// Load previously saved perspective string
	loadLayout();

	// Finalize
	aui_mgr_->Update();
	Layout();

	// Bind events
	Bind(wxEVT_SIZE, &MainWindow::onSize, this);
	Bind(wxEVT_CLOSE_WINDOW, &MainWindow::onClose, this);
	Bind(wxEVT_AUINOTEBOOK_PAGE_CHANGED, &MainWindow::onTabChanged, this);
	Bind(wxEVT_STOOLBAR_LAYOUT_UPDATED, &MainWindow::onToolBarLayoutChanged, this, toolbar_->GetId());
	Bind(wxEVT_ACTIVATE, &MainWindow::onActivate, this);
	Bind(wxEVT_AUINOTEBOOK_PAGE_CLOSE, [&](wxAuiNotebookEvent& e) {
		// Null start_page pointer if start page tab is closed
<<<<<<< HEAD
		auto page = stc_tabs_->GetPage(stc_tabs_->GetSelection());
		if (page->GetName() == "startpage")
			start_page_ = nullptr;
=======
		auto page = stc_tabs->GetPage(stc_tabs->GetSelection());
		if (page && page->GetName() == "startpage")
			start_page = nullptr;
>>>>>>> 1c6b0fbf
	});

	// Initial focus to toolbar
	toolbar_->SetFocus();
}

// -----------------------------------------------------------------------------
// (Re-)Creates the start page
// -----------------------------------------------------------------------------
void MainWindow::createStartPage(bool newtip) const
{
	if (start_page_)
		start_page_->load(newtip);
}

// -----------------------------------------------------------------------------
// Attempts to exit the program. Only fails if an unsaved archive is found and
// the user cancels the exit
// -----------------------------------------------------------------------------
bool MainWindow::exitProgram()
{
	// Confirm exit
	if (confirm_exit && !panel_archivemanager_->askedSaveUnchanged())
	{
		if (wxMessageBox("Are you sure you want to exit SLADE?", "SLADE", wxICON_QUESTION | wxYES_NO, this) != wxYES)
			return false;
	}

	// Check if we can close the map editor
	if (MapEditor::windowCreated() && MapEditor::windowWx()->IsShown())
		if (!MapEditor::windowWx()->Close())
			return false;

	// Close all archives
	if (!panel_archivemanager_->closeAll())
		return false;

	// Save current layout
	// main_window_layout = aui_mgr_->SavePerspective();
	saveLayout();
	mw_maximized = IsMaximized();
	if (!IsMaximized())
		Misc::setWindowInfo(id_, GetSize().x, GetSize().y, GetPosition().x, GetPosition().y);

	// Save selected palette
	global_palette = WxUtils::strToView(palette_chooser_->GetStringSelection());

	// Exit application
	App::exit(true);

	return true;
}

// -----------------------------------------------------------------------------
// Returns true if the Start Page tab is currently open
// -----------------------------------------------------------------------------
bool MainWindow::startPageTabOpen() const
{
	for (unsigned a = 0; a < stc_tabs_->GetPageCount(); a++)
	{
		if (stc_tabs_->GetPage(a)->GetName() == "startpage")
			return true;
	}

	return false;
}

// -----------------------------------------------------------------------------
// Switches to the Start Page tab, or (re)creates it if it has been closed
// -----------------------------------------------------------------------------
void MainWindow::openStartPageTab()
{
	// Find existing tab
	for (unsigned a = 0; a < stc_tabs_->GetPageCount(); a++)
	{
		if (stc_tabs_->GetPage(a)->GetName() == "startpage")
		{
			stc_tabs_->SetSelection(a);
			return;
		}
	}

	// Not found, create start page tab
	start_page_ = new SStartPage(stc_tabs_);
	start_page_->init();
	stc_tabs_->AddPage(start_page_, "Start Page");
	stc_tabs_->SetPageBitmap(0, Icons::getIcon(Icons::General, "logo"));
	createStartPage();
}

// -----------------------------------------------------------------------------
// Opens [entry] in its own tab
// -----------------------------------------------------------------------------
#ifdef USE_WEBVIEW_STARTPAGE
void MainWindow::openDocs(const wxString& page_name)
{
	// Check if docs tab is already open
	bool found = false;
	for (unsigned a = 0; a < stc_tabs_->GetPageCount(); a++)
	{
		if (stc_tabs_->GetPage(a)->GetName() == "docs")
		{
			stc_tabs_->SetSelection(a);
			found = true;
			break;
		}
	}

	// Open new docs tab if not already open
	if (!found)
	{
		// Create docs page
		docs_page_ = new DocsPage(this);
		docs_page_->SetName("docs");

		// Add tab
		stc_tabs_->AddPage(docs_page_, "Documentation", true, -1);
		stc_tabs_->SetPageBitmap(stc_tabs_->GetPageCount() - 1, Icons::getIcon(Icons::General, "wiki"));
	}

	// Load specified page, if any
	if (!page_name.empty())
		docs_page_->openPage(page_name);

	// Refresh page
	docs_page_->Layout();
	docs_page_->Update();
}
#endif

// -----------------------------------------------------------------------------
// Handles the action [id].
// Returns true if the action was handled, false otherwise
// -----------------------------------------------------------------------------
bool MainWindow::handleAction(string_view id)
{
	// We're only interested in "main_" actions
	if (!StrUtil::startsWith(id, "main_"))
		return false;

	// File->Exit
	if (id == "main_exit")
	{
		Close();
		return true;
	}

	// Edit->Undo
	if (id == "main_undo")
	{
		panel_archivemanager_->undo();
		return true;
	}

	// Edit->Redo
	if (id == "main_redo")
	{
		panel_archivemanager_->redo();
		return true;
	}

	// Edit->Set Base Resource Archive
	if (id == "main_setbra")
	{
		PreferencesDialog::openPreferences(this, "Base Resource Archive");

		return true;
	}

	// Edit->Preferences
	if (id == "main_preferences")
	{
		PreferencesDialog::openPreferences(this);

		return true;
	}

	// View->Archive Manager
	if (id == "main_showam")
	{
		auto  m_mgr = wxAuiManager::GetManager(panel_archivemanager_);
		auto& p_inf = m_mgr->GetPane("archive_manager");
		p_inf.Show(!p_inf.IsShown());
		m_mgr->Update();
		return true;
	}

	// View->Console
	if (id == "main_showconsole")
	{
		auto  m_mgr = wxAuiManager::GetManager(panel_archivemanager_);
		auto& p_inf = m_mgr->GetPane("console");
		p_inf.Show(!p_inf.IsShown());
		p_inf.MinSize(WxUtils::scaledSize(200, 128));
		m_mgr->Update();
		return true;
	}

	// View->Undo History
	if (id == "main_showundohistory")
	{
		auto  m_mgr = wxAuiManager::GetManager(panel_archivemanager_);
		auto& p_inf = m_mgr->GetPane("undo_history");
		p_inf.Show(!p_inf.IsShown());
		m_mgr->Update();
		return true;
	}

	// View->Show Start Page
	if (id == "main_showstartpage")
		openStartPageTab();

	// Tools->Run Script
	if (id == "main_runscript")
	{
		ScriptManager::open();
		return true;
	}

	// Help->About
	if (id == "main_about")
	{
		wxAboutDialogInfo info;
		info.SetName("SLADE");
		wxString version = "v" + App::version().toString();
		if (!Global::sc_rev.empty())
			version = version + " (Git Rev " + Global::sc_rev + ")";
		info.SetVersion(version);
		info.SetWebSite("http://slade.mancubus.net");
		info.SetDescription("It's a Doom Editor");

		// Set icon
		auto icon_filename = App::path(App::iconFile(), App::Dir::Temp);
		App::archiveManager().programResourceArchive()->entry(App::iconFile())->exportFile(icon_filename);
		info.SetIcon(wxIcon(icon_filename, wxBITMAP_TYPE_ICO));
		wxRemoveFile(icon_filename);

		wxString year = wxNow().Right(4);
		info.SetCopyright(wxString::Format("(C) 2008-%s Simon Judd <sirjuddington@gmail.com>", year));

		wxAboutBox(info);

		return true;
	}

	// Help->Online Documentation
	if (id == "main_onlinedocs")
	{
#ifdef USE_WEBVIEW_STARTPAGE
		openDocs();
#else
		wxLaunchDefaultBrowser("http://slade.mancubus.net/wiki");
#endif
		return true;
	}

	// Help->Check For Updates
	if (id == "main_updatecheck")
	{
		wxGetApp().checkForUpdates(true);
		return true;
	}

	// Unknown action
	return false;
}


// -----------------------------------------------------------------------------
//
// MainWindow Class Events
//
// -----------------------------------------------------------------------------


// -----------------------------------------------------------------------------
// Called when the window is closed
// -----------------------------------------------------------------------------
void MainWindow::onClose(wxCloseEvent& e)
{
	if (!exitProgram())
		e.Veto();
}

// -----------------------------------------------------------------------------
// Called when the current tab is changed
// -----------------------------------------------------------------------------
void MainWindow::onTabChanged(wxAuiNotebookEvent& e)
{
	// Get current page
	auto page = stc_tabs_->GetPage(stc_tabs_->GetSelection());

	// If start page is selected, refresh it
	if (page->GetName() == "startpage")
	{
		createStartPage();
		SetStatusText("", 1);
		SetStatusText("", 2);
	}

	// Archive tab, update undo history panel
	else if (page->GetName() == "archive")
		panel_undo_history_->setManager(((ArchivePanel*)page)->undoManager());

	// Continue
	e.Skip();
}

// -----------------------------------------------------------------------------
// Called when the window is resized
// -----------------------------------------------------------------------------
void MainWindow::onSize(wxSizeEvent& e)
{
	// Update toolbar layout (if needed)
	toolbar_->updateLayout();
#ifndef __WXMSW__
	aui_mgr_->GetPane(toolbar_).MinSize(-1, toolbar_->minHeight());
	aui_mgr_->Update();
#endif

	// Update maximized cvar
	mw_maximized = IsMaximized();

	e.Skip();
}

// -----------------------------------------------------------------------------
// Called when the toolbar layout is changed
// -----------------------------------------------------------------------------
void MainWindow::onToolBarLayoutChanged(wxEvent& e)
{
	// Update toolbar size
	aui_mgr_->GetPane(toolbar_).MinSize(-1, toolbar_->minHeight());
	aui_mgr_->Update();
}

// -----------------------------------------------------------------------------
// Called when the window is activated
// -----------------------------------------------------------------------------
void MainWindow::onActivate(wxActivateEvent& e)
{
	if (!e.GetActive() || this->IsBeingDeleted() || App::isExiting())
	{
		e.Skip();
		return;
	}

	// Get current tab
	if (stc_tabs_->GetPageCount())
	{
		auto page = stc_tabs_->GetPage(stc_tabs_->GetSelection());

		// If start page is selected, refresh it
		if (page && page->GetName() == "startpage")
		{
			createStartPage(false);
			SetStatusText("", 1);
			SetStatusText("", 2);
		}
	}

	e.Skip();
}<|MERGE_RESOLUTION|>--- conflicted
+++ resolved
@@ -420,15 +420,9 @@
 	Bind(wxEVT_ACTIVATE, &MainWindow::onActivate, this);
 	Bind(wxEVT_AUINOTEBOOK_PAGE_CLOSE, [&](wxAuiNotebookEvent& e) {
 		// Null start_page pointer if start page tab is closed
-<<<<<<< HEAD
 		auto page = stc_tabs_->GetPage(stc_tabs_->GetSelection());
-		if (page->GetName() == "startpage")
+		if (page && page->GetName() == "startpage")
 			start_page_ = nullptr;
-=======
-		auto page = stc_tabs->GetPage(stc_tabs->GetSelection());
-		if (page && page->GetName() == "startpage")
-			start_page = nullptr;
->>>>>>> 1c6b0fbf
 	});
 
 	// Initial focus to toolbar
