--- conflicted
+++ resolved
@@ -308,43 +308,23 @@
 		path.SetExt(entry_->type()->extension());
 
 	// Convert if necessary, then write to file
-<<<<<<< HEAD
-	MemChunk convdata;
+	data_.clear();
 	if (entry_->type()->formatId() == "snd_doom" || // Doom Sound -> WAV
 		entry_->type()->formatId() == "snd_doom_mac")
-		Conversions::doomSndToWav(mcdata, convdata);
+		Conversions::doomSndToWav(mcdata, data_);
 	else if (entry_->type()->formatId() == "snd_speaker") // Doom PC Speaker Sound -> WAV
-		Conversions::spkSndToWav(mcdata, convdata);
+		Conversions::spkSndToWav(mcdata, data_);
 	else if (entry_->type()->formatId() == "snd_audiot") // AudioT PC Speaker Sound -> WAV
-		Conversions::spkSndToWav(mcdata, convdata, true);
+		Conversions::spkSndToWav(mcdata, data_, true);
 	else if (entry_->type()->formatId() == "snd_wolf") // Wolfenstein 3D Sound -> WAV
-		Conversions::wolfSndToWav(mcdata, convdata);
+		Conversions::wolfSndToWav(mcdata, data_);
 	else if (entry_->type()->formatId() == "snd_voc") // Creative Voice File -> WAV
-		Conversions::vocToWav(mcdata, convdata);
+		Conversions::vocToWav(mcdata, data_);
 	else if (entry_->type()->formatId() == "snd_jaguar") // Jaguar Doom Sound -> WAV
-		Conversions::jagSndToWav(mcdata, convdata);
+		Conversions::jagSndToWav(mcdata, data_);
 	else if (entry_->type()->formatId() == "snd_bloodsfx") // Blood Sound -> WAV
-		Conversions::bloodToWav(entry_, convdata);
+		Conversions::bloodToWav(entry_, data_);
 	else if (entry_->type()->formatId() == "midi_mus") // MUS -> MIDI
-=======
-	data_.clear();
-	if (entry_->getType()->formatId() == "snd_doom" ||			// Doom Sound -> WAV
-	        entry_->getType()->formatId() == "snd_doom_mac")
-		Conversions::doomSndToWav(mcdata, data_);
-	else if (entry_->getType()->formatId() == "snd_speaker")	// Doom PC Speaker Sound -> WAV
-		Conversions::spkSndToWav(mcdata, data_);
-	else if (entry_->getType()->formatId() == "snd_audiot")		// AudioT PC Speaker Sound -> WAV
-		Conversions::spkSndToWav(mcdata, data_, true);
-	else if (entry_->getType()->formatId() == "snd_wolf")		// Wolfenstein 3D Sound -> WAV
-		Conversions::wolfSndToWav(mcdata, data_);
-	else if (entry_->getType()->formatId() == "snd_voc")		// Creative Voice File -> WAV
-		Conversions::vocToWav(mcdata, data_);
-	else if (entry_->getType()->formatId() == "snd_jaguar")		// Jaguar Doom Sound -> WAV
-		Conversions::jagSndToWav(mcdata, data_);
-	else if (entry_->getType()->formatId() == "snd_bloodsfx")	// Blood Sound -> WAV
-		Conversions::bloodToWav(entry_, data_);
-	else if (entry_->getType()->formatId() == "midi_mus")  			// MUS -> MIDI
->>>>>>> 5038dec6
 	{
 		Conversions::musToMidi(mcdata, data_);
 		path.SetExt("mid");
@@ -362,11 +342,7 @@
 		path.SetExt("mid");
 	}
 	else
-<<<<<<< HEAD
-		convdata.importMem(mcdata.data(), mcdata.size());
-=======
-		data_.importMem(mcdata.getData(), mcdata.getSize());
->>>>>>> 5038dec6
+		data_.importMem(mcdata.data(), mcdata.size());
 
 	// MIDI format
 	if (StrUtil::startsWith(entry_->type()->formatId(), "midi_"))
@@ -376,13 +352,8 @@
 	}
 
 	// MOD format
-<<<<<<< HEAD
 	else if (StrUtil::startsWith(entry_->type()->formatId(), "mod_"))
-		openMod(convdata);
-=======
-	else if (entry_->getType()->formatId().StartsWith("mod_"))
 		openMod(data_);
->>>>>>> 5038dec6
 
 	// Other format
 	else
