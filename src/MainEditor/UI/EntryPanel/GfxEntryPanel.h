--- conflicted
+++ resolved
@@ -1,11 +1,6 @@
 #pragma once
 
 #include "EntryPanel.h"
-<<<<<<< HEAD
-#include "General/SAction.h"
-=======
-#include "UI/Canvas/GfxCanvas.h"
->>>>>>> 908c5ac3
 #include "Graphics/Translation.h"
 #include "UI/Canvas/GfxCanvas.h"
 
@@ -34,13 +29,8 @@
 	bool            extractAll() const;
 
 	// SAction handler
-<<<<<<< HEAD
-	bool handleAction(string id) override;
+	bool handleEntryPanelAction(const string& id) override;
 	bool fillCustomMenu(wxMenu* custom) override;
-=======
-	bool	handleEntryPanelAction(const string& id) override;
-	bool	fillCustomMenu(wxMenu* custom) override;
->>>>>>> 908c5ac3
 
 	void onAnnouncement(Announcer* announcer, const string& event_name, MemChunk& event_data) override;
 
