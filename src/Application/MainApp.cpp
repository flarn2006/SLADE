/*******************************************************************
 * SLADE - It's a Doom Editor
 * Copyright (C) 2008-2014 Simon Judd
 *
 * Email:       sirjuddington@gmail.com
 * Web:         http://slade.mancubus.net
 * Filename:    MainApp.cpp
 * Description: MainApp class functions.
 *
 * This program is free software; you can redistribute it and/or
 * modify it under the terms of the GNU General Public License
 * as published by the Free Software Foundation; either version 2
 * of the License, or (at your option) any later version.
 *
 * This program is distributed in the hope that it will be useful,
 * but WITHOUT ANY WARRANTY; without even the implied warranty of
 * MERCHANTABILITY or FITNESS FOR A PARTICULAR PURPOSE.  See the
 * GNU General Public License for more details.
 *
 * You should have received a copy of the GNU General Public License
 * along with this program; if not, write to the Free Software
 * Foundation, Inc., 51 Franklin Street, Fifth Floor, Boston, MA  02110-1301, USA.
 *******************************************************************/


/*******************************************************************
 * INCLUDES
 *******************************************************************/
#include "Main.h"
#include "MainApp.h"
#include "Archive/ArchiveManager.h"
#include "Archive/EntryType/EntryDataFormat.h"
#include "Dialogs/SetupWizard/SetupWizardDialog.h"
#include "External/dumb/dumb.h"
#include "External/email/wxMailer.h"
#include "General/ColourConfiguration.h"
#include "General/Console/Console.h"
#include "General/Executables.h"
#include "General/KeyBind.h"
#include "General/Lua.h"
#include "General/Misc.h"
#include "General/ResourceManager.h"
#include "General/VersionCheck.h"
#include "Graphics/Icons.h"
#include "Graphics/SImage/SIFormat.h"
#include "MainEditor/MainWindow.h"
#include "MapEditor/GameConfiguration/GameConfiguration.h"
#include "MapEditor/MapEditorWindow.h"
#include "MapEditor/NodeBuilders.h"
#include "OpenGL/Drawing.h"
#include "OpenGL/OpenGL.h"
#include "UI/SplashWindow.h"
#include "UI/TextEditor/TextLanguage.h"
#include "UI/TextEditor/TextStyle.h"
#include "Utility/Tokenizer.h"
#include <wx/statbmp.h>

#undef BOOL

#ifdef UPDATEREVISION
#include "gitinfo.h"
#endif


/*******************************************************************
 * VARIABLES
 *******************************************************************/
namespace Global
{
	string error = "";

	int beta_num = 0;
	int version_num = 3120;
	string version = "3.1.2 Alpha";
#ifdef GIT_DESCRIPTION
	string sc_rev = GIT_DESCRIPTION;
#else
	string sc_rev = "";
#endif

	int log_verbosity = 1;

#ifdef DEBUG
	bool debug = true;
#else
	bool debug = false;
#endif

	double ppi_scale = 1.0;
	int win_version_major = 0;
	int win_version_minor = 0;
}

string	dir_data = "";
string	dir_user = "";
string	dir_app = "";
string	dir_res = "";
bool	exiting = false;
string	current_action = "";
bool	update_check_message_box = false;
CVAR(String, dir_last, "", CVAR_SAVE)
CVAR(Int, log_verbosity, 1, CVAR_SAVE)
CVAR(Int, temp_location, 0, CVAR_SAVE)
CVAR(String, temp_location_custom, "", CVAR_SAVE)
CVAR(Bool, setup_wizard_run, false, CVAR_SAVE)
CVAR(Bool, update_check, true, CVAR_SAVE)
CVAR(Bool, update_check_beta, false, CVAR_SAVE)


/*******************************************************************
 * CLASSES
 *******************************************************************/

/* SLADEStackTrace class
 * Extension of the wxStackWalker class that formats stack trace
 * information to a multi-line string, that can be retrieved via
 * getTraceString(). wxStackWalker is currently unimplemented on some
 * platforms, so unfortunately it has to be disabled there
 *******************************************************************/
#if wxUSE_STACKWALKER
class SLADEStackTrace : public wxStackWalker
{
private:
	string	stack_trace;
	string	top_level;

public:
	SLADEStackTrace()
	{
		stack_trace = "Stack Trace:\n";
	}

	~SLADEStackTrace() {}

	string getTraceString()
	{
		return stack_trace;
	}

	string getTopLevel()
	{
		return top_level;
	}

	void OnStackFrame(const wxStackFrame& frame)
	{
		string location = "[unknown location] ";
		if (frame.HasSourceLocation())
			location = S_FMT("(%s:%d) ", frame.GetFileName(), frame.GetLine());

		wxUIntPtr address = wxPtrToUInt(frame.GetAddress());
		string func_name = frame.GetName();
		if (func_name.IsEmpty())
			func_name = S_FMT("[unknown:%d]", address);

		string line = S_FMT("%s%s", location, func_name);
		stack_trace.Append(S_FMT("%d: %s\n", frame.GetLevel(), line));

		if (frame.GetLevel() == 0)
			top_level = line;
	}
};


/* SLADECrashDialog class
 * A simple dialog that displays a crash message and a scrollable,
 * multi-line textbox with a stack trace
 *******************************************************************/
class SLADECrashDialog : public wxDialog, public wxThreadHelper
{
private:
	wxTextCtrl*	text_stack;
	wxTextCtrl*	text_description;
	wxButton*	btn_copy_trace;
	wxButton*	btn_exit;
	wxButton*	btn_send;
	string		trace;
	string		top_level;

public:
	SLADECrashDialog(SLADEStackTrace& st) : wxDialog(wxTheApp->GetTopWindow(), -1, "SLADE Application Crash")
	{
		top_level = st.getTopLevel();

		// Setup sizer
		wxBoxSizer* sizer = new wxBoxSizer(wxVERTICAL);
		SetSizer(sizer);

		wxBoxSizer* hbox = new wxBoxSizer(wxHORIZONTAL);
		sizer->Add(hbox, 0, wxEXPAND);

		// Add dead doomguy picture
		theArchiveManager->programResourceArchive()
			->entryAtPath("images/STFDEAD0.png")
			->exportFile(appPath("STFDEAD0.png", DIR_TEMP));
		wxImage img;
		img.LoadFile(appPath("STFDEAD0.png", DIR_TEMP));
		img.Rescale(SM(img.GetWidth()), SM(img.GetHeight()), wxIMAGE_QUALITY_NEAREST);
		wxStaticBitmap* picture = new wxStaticBitmap(this, -1, wxBitmap(img));
		hbox->Add(picture, 0, wxALIGN_CENTER_VERTICAL|wxALIGN_CENTER_HORIZONTAL|wxLEFT|wxTOP|wxBOTTOM, SM(10));

		// Add general crash message
#ifndef NOCURL
		string message = "SLADE has crashed unexpectedly. To help fix the problem that caused this crash, "
			"please (optionally) enter a short description of what you were doing at the time "
			"of the crash, and click the 'Send Crash Report' button.";
#else
		string message = "SLADE has crashed unexpectedly. To help fix the problem that caused this crash, "
			"please email a copy of the stack trace below to sirjuddington@gmail.com, along with a "
			"description of what you were doing at the time of the crash.";
#endif
		wxStaticText* label = new wxStaticText(this, -1, message);
		hbox->Add(label, 0, wxALIGN_CENTER_HORIZONTAL|wxALL, SM(10));
		label->Wrap(SM(480) - SM(20) - picture->GetSize().x);

#ifndef NOCURL
		// Add description text area
<<<<<<< HEAD
		text_description = new wxTextCtrl(this, -1, wxEmptyString, wxDefaultPosition, wxSize(-1, SM(100)), wxTE_MULTILINE);
		sizer->Add(new wxStaticText(this, -1, "Description:"), 0, wxLEFT|wxRIGHT, SM(10));
		sizer->AddSpacer(SM(2));
		sizer->Add(text_description, 0, wxEXPAND|wxLEFT|wxRIGHT|wxBOTTOM, SM(10));
=======
		text_description = new wxTextCtrl(this, -1, wxEmptyString, wxDefaultPosition, wxSize(-1, 100), wxTE_MULTILINE);
		sizer->Add(new wxStaticText(this, -1, "Description:"), 0, wxLEFT|wxRIGHT, 10);
		sizer->AddSpacer(2);
		sizer->Add(text_description, 0, wxEXPAND|wxLEFT|wxRIGHT|wxBOTTOM, 10);
#endif
>>>>>>> eda2ec25

		// SLADE info
		trace = S_FMT("Version: %s\n", Global::version);
		if (current_action.IsEmpty())
			trace += "No current action\n";
		else
			trace += S_FMT("Current action: %s", current_action);
		trace += "\n";

		// System info
		OpenGL::gl_info_t gl_info = OpenGL::getInfo();
		trace += "Operating System: " + wxGetOsDescription() + "\n";
		trace += "Graphics Vendor: " + gl_info.vendor + "\n";
		trace += "Graphics Hardware: " + gl_info.renderer + "\n";
		trace += "OpenGL Version: " + gl_info.version + "\n";

		// Stack trace
		trace += "\n";
		trace += st.getTraceString();

		// Last 5 log lines
		trace += "\nLast Log Messages:\n";
		vector<string> lines = theConsole->lastLogLines(10);
		for (unsigned a = 0; a < lines.size(); a++)
			trace += lines[a];

		// Add stack trace text area
		text_stack = new wxTextCtrl(this, -1, wxEmptyString, wxDefaultPosition, wxDefaultSize, wxTE_MULTILINE|wxTE_READONLY|wxHSCROLL);
		text_stack->SetValue(trace);
		text_stack->SetFont(wxFont(8, wxFONTFAMILY_MODERN, wxFONTSTYLE_NORMAL, wxFONTWEIGHT_NORMAL));
		sizer->Add(new wxStaticText(this, -1, "Crash Information:"), 0, wxLEFT|wxRIGHT, SM(10));
		sizer->AddSpacer(SM(2));
		sizer->Add(text_stack, 1, wxEXPAND|wxLEFT|wxRIGHT|wxBOTTOM, SM(10));

		// Dump stack trace to a file (just in case)
		wxFile file(appPath("slade3_crash.log", DIR_USER), wxFile::write);
		file.Write(trace);
		file.Close();

		// Also dump stack trace to console
		std::cerr << trace;

#ifndef NOCURL
		// Add small privacy disclaimer
		string privacy = "Sending a crash report will only send the information displayed above, "
						"along with a copy of the logs for this session.";
		label = new wxStaticText(this, -1, privacy);
<<<<<<< HEAD
		label->Wrap(SM(480));
		sizer->Add(label, 0, wxALIGN_CENTER_HORIZONTAL|wxLEFT|wxRIGHT|wxBOTTOM, SM(10));
=======
		label->Wrap(480);
		sizer->Add(label, 0, wxALIGN_CENTER_HORIZONTAL|wxLEFT|wxRIGHT|wxBOTTOM, 10);
#endif
>>>>>>> eda2ec25

		// Add 'Copy Stack Trace' button
		hbox = new wxBoxSizer(wxHORIZONTAL);
		sizer->Add(hbox, 0, wxEXPAND|wxLEFT|wxRIGHT|wxBOTTOM, SM(6));
		btn_copy_trace = new wxButton(this, -1, "Copy Stack Trace");
		hbox->AddStretchSpacer();
		hbox->Add(btn_copy_trace, 0, wxLEFT|wxRIGHT|wxBOTTOM, SM(4));
		btn_copy_trace->Bind(wxEVT_COMMAND_BUTTON_CLICKED, &SLADECrashDialog::onBtnCopyTrace, this);

		// Add 'Exit SLADE' button
		btn_exit = new wxButton(this, -1, "Exit SLADE");
		hbox->Add(btn_exit, 0, wxLEFT|wxRIGHT|wxBOTTOM, SM(4));
		btn_exit->Bind(wxEVT_COMMAND_BUTTON_CLICKED, &SLADECrashDialog::onBtnExit, this);

#ifndef NOCURL
		// Add 'Send Crash Report' button
		btn_send = new wxButton(this, -1, "Send Crash Report");
		hbox->Add(btn_send, 0, wxLEFT|wxRIGHT|wxBOTTOM, SM(4));
		btn_send->Bind(wxEVT_COMMAND_BUTTON_CLICKED, &SLADECrashDialog::onBtnSend, this);
#endif

		Bind(wxEVT_THREAD, &SLADECrashDialog::onThreadUpdate, this);
		Bind(wxEVT_CLOSE_WINDOW, &SLADECrashDialog::onClose, this);

		// Setup layout
		Layout();
		SetInitialSize(wxSize(SM(500), SM(600)));
		CenterOnParent();
	}

	~SLADECrashDialog() {}

	wxThread::ExitCode Entry()
	{
		wxMailer mailer("slade.errors@gmail.com", "hxixjnwdovyoktwq", "smtp://smtp.gmail.com:587");

		// Create message
		wxEmailMessage msg;
		msg.SetFrom("SLADE");
		msg.SetTo("slade.errors@gmail.com");
		msg.SetSubject("[" + Global::version + "] @ " + top_level);
		msg.SetMessage(S_FMT("Description:\n%s\n\n%s", text_description->GetValue(), trace));
		msg.AddAttachment(appPath("slade3.log", DIR_USER));
		msg.Finalize();

		// Send email
		bool sent = mailer.Send(msg);

		// Send event
		wxThreadEvent* evt = new wxThreadEvent();
		evt->SetInt(sent ? 1 : 0);
		wxQueueEvent(GetEventHandler(), evt);

		return (wxThread::ExitCode)0;
	}

	void onBtnCopyTrace(wxCommandEvent& e)
	{
		if (wxTheClipboard->Open())
		{
			wxTheClipboard->SetData(new wxTextDataObject(trace));
			wxTheClipboard->Flush();
			wxTheClipboard->Close();
			wxMessageBox("Stack trace successfully copied to clipboard");
		}
		else
			wxMessageBox("Unable to access the system clipboard, please select+copy the text above manually", wxMessageBoxCaptionStr, wxICON_EXCLAMATION);
	}

	void onBtnSend(wxCommandEvent& e)
	{
		btn_send->SetLabel("Sending...");
		btn_send->Enable(false);
		btn_exit->Enable(false);

		if (CreateThread(wxTHREAD_JOINABLE) != wxTHREAD_NO_ERROR)
			EndModal(wxID_OK);

		if (GetThread()->Run() != wxTHREAD_NO_ERROR)
			EndModal(wxID_OK);
	}

	void onBtnExit(wxCommandEvent& e)
	{
		EndModal(wxID_OK);
	}

	void onThreadUpdate(wxThreadEvent& e)
	{
		if (e.GetInt() == 1)
		{
			// Report sent successfully, exit
			wxMessageBox(
				"The crash report was sent successfully, and SLADE will now close.",
				"Crash Report Sent"
			);
			EndModal(wxID_OK);
		}
		else
		{
			// Sending failed
			btn_send->SetLabel("Send Crash Report");
			btn_send->Enable();
			btn_exit->Enable();
			wxMessageBox(
				"The crash report failed to send. Please either try again or click 'Exit SLADE' "
				"to exit without sending.",
				"Failed to Send"
			);
		}
	}

	void onClose(wxCloseEvent& e)
	{
		if (GetThread() && GetThread()->IsRunning())
			GetThread()->Wait();

		Destroy();
	}
};
#endif//wxUSE_STACKWALKER


/* MainAppFileListener and related Classes
 * wxWidgets IPC classes used to send filenames of archives to open
 * from one SLADE instance to another in the case where a second
 * instance is opened
 *******************************************************************/
class MainAppFLConnection : public wxConnection
{
public:
	MainAppFLConnection() {}
	~MainAppFLConnection() {}

	bool OnAdvise(const wxString& topic, const wxString& item, const void* data, size_t size, wxIPCFormat format)
	{
		return true;
	}

	virtual bool OnPoke(const wxString& topic, const wxString& item, const void *data, size_t size, wxIPCFormat format)
	{
		theArchiveManager->openArchive(item);
		return true;
	}
};

class MainAppFileListener : public wxServer
{
public:
	MainAppFileListener() {}
	~MainAppFileListener() {}

	wxConnectionBase* OnAcceptConnection(const wxString& topic)
	{
		return new MainAppFLConnection();
	}
};

class MainAppFLClient : public wxClient
{
public:
	MainAppFLClient() {}
	~MainAppFLClient() {}

	wxConnectionBase* OnMakeConnection()
	{
		return new MainAppFLConnection();
	}
};


/*******************************************************************
 * FUNCTIONS
 *******************************************************************/

/* appPath
 * Prepends an application-related path to a filename,
 * DIR_DATA: SLADE application data directory (for SLADE.pk3)
 * DIR_USER: User configuration and resources directory
 * DIR_APP: Directory of the SLADE executable
 * DIR_TEMP: Temporary files directory
 *******************************************************************/
int temp_fail_count = 0;
string appPath(string filename, int dir)
{
	// Setup separator character
#ifdef WIN32
	string sep = "\\";
#else
	string sep = "/";
#endif

	if (dir == DIR_DATA)
		return dir_data + sep + filename;
	else if (dir == DIR_USER)
		return dir_user + sep + filename;
	else if (dir == DIR_APP)
		return dir_app + sep + filename;
	else if (dir == DIR_RES)
		return dir_res + sep + filename;
	else if (dir == DIR_TEMP)
	{
		// Get temp path
		string dir_temp;
		if (temp_location == 0)
			dir_temp = wxStandardPaths::Get().GetTempDir().Append(sep).Append("SLADE3");
		else if (temp_location == 1)
			dir_temp = dir_temp = dir_app + sep + "temp";
		else
			dir_temp = temp_location_custom;

		// Create folder if necessary
		if (!wxDirExists(dir_temp) && temp_fail_count < 2)
		{
			if (!wxMkdir(dir_temp))
			{
				wxLogMessage("Unable to create temp directory \"%s\"", dir_temp);
				temp_fail_count++;
				return appPath(filename, dir);
			}
		}

		return dir_temp + sep + filename;
	}
	else
		return filename;
}


/*******************************************************************
 * SLADELOG CLASS FUNCTIONS
 *******************************************************************/

void SLADELog::DoLogText(const wxString& msg)
{
	if (!exiting)
		theConsole->logMessage(msg);
}


/*******************************************************************
 * FREEIMAGE ERROR HANDLER
 *******************************************************************/

/* FreeImageErrorHandler
 * Allows to catch FreeImage errors and log them to the console.
 *******************************************************************/
void FreeImageErrorHandler(FREE_IMAGE_FORMAT fif, const char* message)
{
	string error = "FreeImage: ";
	if (fif != FIF_UNKNOWN)
	{
		error += S_FMT("[%s] ", FreeImage_GetFormatFromFIF(fif));
	}
	error += message;

	LOG_MESSAGE(2, error);
}


/*******************************************************************
 * MAINAPP CLASS FUNCTIONS
 *******************************************************************/
IMPLEMENT_APP(MainApp)

/* MainApp::MainApp
 * MainApp class constructor
 *******************************************************************/
MainApp::MainApp()
{
	main_window = NULL;
	cur_id = 26000;
	action_invalid = NULL;
	init_ok = false;
	save_config = true;
}

/* MainApp::~MainApp
 * MainApp class destructor
 *******************************************************************/
MainApp::~MainApp()
{
}

/* MainApp::initDirectories
 * Checks for and creates necessary application directories. Returns
 * true if all directories existed and were created successfully if
 * needed, false otherwise
 *******************************************************************/
bool MainApp::initDirectories()
{
	// Setup separator character
#ifdef WIN32
	string sep = "\\";
#else
	string sep = "/";
#endif

	// If we're passed in a INSTALL_PREFIX (from CMAKE_INSTALL_PREFIX), use this for the installation prefix
#if defined(__WXGTK__) && defined(INSTALL_PREFIX)
	wxStandardPaths::Get().SetInstallPrefix(INSTALL_PREFIX);
#endif//defined(__UNIX__) && defined(INSTALL_PREFIX)
	
	// Setup app dir
	dir_app = wxFileName(wxStandardPaths::Get().GetExecutablePath()).GetPath();

	// Check for portable install
	if (wxFileExists(appPath("portable", DIR_APP)))
	{
		// Setup portable user/data dirs
		dir_data = dir_app;
		dir_res = dir_app;
		dir_user = dir_app + sep + "config";
	}
	else
	{
		// Setup standard user/data dirs
		dir_user = wxStandardPaths::Get().GetUserDataDir();
		dir_data = wxStandardPaths::Get().GetDataDir();
		dir_res = wxStandardPaths::Get().GetResourcesDir();
	}

	// Create user dir if necessary
	if (!wxDirExists(dir_user))
	{
		if (!wxMkdir(dir_user))
		{
			wxMessageBox(S_FMT("Unable to create user directory \"%s\"", dir_user), "Error", wxICON_ERROR);
			return false;
		}
	}

	// Check data dir
	if (!wxDirExists(dir_data))
		dir_data = dir_app;	// Use app dir if data dir doesn't exist

	// Check res dir
	if(!wxDirExists(dir_res))
		dir_res = dir_app;	// Use app dir if res dir doesn't exist

	return true;
}

/* MainApp::initLogFile
 * Sets up the SLADE log file
 *******************************************************************/
void MainApp::initLogFile()
{
	// Set wxLog target(s)
	wxLog::SetActiveTarget(new SLADELog());
	FILE* log_file = fopen(CHR(appPath("slade3.log", DIR_USER)), "wt");
	new wxLogChain(new wxLogStderr(log_file));

	// Write logfile header
	string year = wxNow().Right(4);
	wxLogMessage("SLADE - It's a Doom Editor");
	wxLogMessage("Version %s", Global::version);
	if (Global::sc_rev != "") wxLogMessage("Git Revision %s", Global::sc_rev);
	wxLogMessage("Written by Simon Judd, 2008-%s", year);
#ifdef SFML_VERSION_MAJOR
	wxLogMessage("Compiled with wxWidgets %i.%i.%i and SFML %i.%i", wxMAJOR_VERSION, wxMINOR_VERSION, wxRELEASE_NUMBER, SFML_VERSION_MAJOR, SFML_VERSION_MINOR);
#else
	wxLogMessage("Compiled with wxWidgets %i.%i.%i", wxMAJOR_VERSION, wxMINOR_VERSION, wxRELEASE_NUMBER);
#endif
	wxLogMessage("--------------------------------");

	// Set up FreeImage to use our log:
	FreeImage_SetOutputMessage(FreeImageErrorHandler);
}

/* MainApp::initActions
 * Sets up all menu/toolbar actions
 *******************************************************************/
void MainApp::initActions()
{
	// MainWindow
	new SAction("main_exit", "E&xit", "exit", "Quit SLADE", "", 0, wxID_EXIT);
	new SAction("main_undo", "Undo", "undo", "Undo", "Ctrl+Z");
	new SAction("main_redo", "Redo", "redo", "Redo", "Ctrl+Y");
	new SAction("main_setbra", "Set &Base Resource Archive", "archive", "Set the Base Resource Archive, to act as the program 'IWAD'");
	new SAction("main_preferences", "&Preferences...", "settings", "Setup SLADE options and preferences", "", NORMAL, wxID_PREFERENCES);
	new SAction("main_showam", "&Archive Manager", "archive", "Toggle the Archive Manager window", "Ctrl+1");
	new SAction("main_showconsole", "&Console", "console", "Toggle the Console window", "Ctrl+2");
	new SAction("main_showundohistory", "&Undo History", "undo", "Toggle the Undo History window", "Ctrl+3");
	new SAction("main_onlinedocs", "Online &Documentation", "wiki", "View SLADE documentation online");
	new SAction("main_about", "&About", "logo", "Informaton about SLADE", "", 0, wxID_ABOUT);
	new SAction("main_updatecheck", "Check for Updates...", "", "Check online for updates");

	// ArchiveManagerPanel
	new SAction("aman_newwad", "New Wad Archive", "newarchive", "Create a new Doom Wad Archive", "Ctrl+Shift+W");
	new SAction("aman_newzip", "New Zip Archive", "newzip", "Create a new Zip Archive", "Ctrl+Shift+Z");
	new SAction("aman_newmap", "New Map", "mapeditor", "Create a new standalone map", "Ctrl+Shift+M");
	new SAction("aman_open", "&Open", "open", "Open an existing Archive", "Ctrl+O");
	new SAction("aman_opendir", "Open &Directory", "opendir", "Open a directory as an Archive");
	new SAction("aman_save", "&Save", "save", "Save the currently open Archive", "Ctrl+S");
	new SAction("aman_saveas", "Save &As", "saveas", "Save the currently open Archive to a new file", "Ctrl+Shift+S");
	new SAction("aman_saveall", "Save All", "saveall", "Save all open Archives");
	new SAction("aman_close", "&Close", "close", "Close the currently open Archive", "Ctrl+W");
	new SAction("aman_closeall", "Close All", "closeall", "Close all open Archives");
	new SAction("aman_recent_open", "Open", "open", "Open the selected Archive(s)");
	new SAction("aman_recent_remove", "Remove", "close", "Remove the selected Archive(s) from the recent list");
	new SAction("aman_bookmark_go", "Go To", "open", "Go to the selected bookmark");
	new SAction("aman_bookmark_remove", "Remove", "close", "Remove the selected bookmark(s) from the list");
	new SAction("aman_save_a", "&Save", "save", "Save the selected Archive", "Ctrl+S");
	new SAction("aman_saveas_a", "Save &As", "saveas", "Save the selected Archive to a new file", "Ctrl+Shift+S");
	new SAction("aman_close_a", "&Close", "close", "Close the selected Archive", "Ctrl+W");
	new SAction("aman_recent", "<insert recent file name>", "", "", "", 0, -1, -1, 20);

	// ArchivePanel
	new SAction("arch_newentry", "New Entry", "newentry", "Create a new empty entry");
	new SAction("arch_newpalette", "New PLAYPAL", "palette", "Create a new palette entry");
	new SAction("arch_newanimated", "New ANIMATED", "animation", "Create a new Boom ANIMATED entry");
	new SAction("arch_newswitches", "New SWITCHES", "switch", "Create a new Boom SWITCHES entry");
	new SAction("arch_newdir", "New Directory", "newfolder", "Create a new empty directory");
	new SAction("arch_importfiles", "&Import Files", "importfiles", "Import multiple files into the archive", "kb:el_import_files");
	new SAction("arch_buildarchive", "&Build Archive", "buildarchive", "Build archive from the current directory", "kb:el_build_archive");
	new SAction("arch_texeditor", "&Texture Editor", "texeditor", "Open the texture editor for the current archive");
	new SAction("arch_mapeditor", "&Map Editor", "mapeditor", "Open the map editor");
	new SAction("arch_clean_patches", "Remove Unused &Patches", "", "Remove any unused patches, and their associated entries");
	new SAction("arch_clean_textures", "Remove Unused &Textures", "", "Remove any unused textures");
	new SAction("arch_clean_flats", "Remove Unused &Flats", "", "Remove any unused flats");
	new SAction("arch_check_duplicates", "Check Duplicate Entry Names", "", "Checks the archive for any entries sharing the same name");
	new SAction("arch_check_duplicates2", "Check Duplicate Entry Content", "", "Checks the archive for any entries sharing the same data");
	new SAction("arch_clean_iwaddupes", "Remove Entries Duplicated from IWAD", "", "Remove entries that are exact duplicates of entries from the base resource archive");
	new SAction("arch_replace_maps", "Replace in Maps", "", "Tool to find and replace thing types, specials and textures in all maps");
	new SAction("arch_entry_rename", "Rename", "rename", "Rename the selected entries", "kb:el_rename");
	new SAction("arch_entry_rename_each", "Rename Each", "renameeach", "Rename separately all the selected entries");
	new SAction("arch_entry_delete", "Delete", "delete", "Delete the selected entries");
	new SAction("arch_entry_revert", "Revert", "revert", "Revert any modifications made to the selected entries since the last save");
	new SAction("arch_entry_cut", "Cut", "cut", "Cut the selected entries");
	new SAction("arch_entry_copy", "Copy", "copy", "Copy the selected entries");
	new SAction("arch_entry_paste", "Paste", "paste", "Paste the selected entries");
	new SAction("arch_entry_moveup", "Move Up", "up", "Move the selected entries up", "kb:el_move_up");
	new SAction("arch_entry_movedown", "Move Down", "down", "Move the selected entries down", "kb:el_move_down");
	new SAction("arch_entry_sort", "Sort", "down", "Sort the entries in the list");
	new SAction("arch_entry_import", "Import", "import", "Import a file to the selected entry", "kb:el_import");
	new SAction("arch_entry_export", "Export", "export", "Export the selected entries to files", "kb:el_export");
	new SAction("arch_entry_bookmark", "Bookmark", "bookmark", "Bookmark the current entry");
	new SAction("arch_entry_opentab", "In New Tab", "", "Open selected entries in separate tabs");
	new SAction("arch_entry_crc32", "Compute CRC-32 Checksum", "text", "Compute the CRC-32 checksums of the selected entries");
	new SAction("arch_entry_openext", "", "", "", "", 0, -1, -1, 20);
	new SAction("arch_entry_setup_external", "Setup External Editors", "settings", "Open the preferences dialog to set up external editors");
	new SAction("arch_bas_convertb", "Convert to SWANTBLS", "", "Convert any selected SWITCHES and ANIMATED entries to a single SWANTBLS entry");
	new SAction("arch_bas_convertz", "Convert to ANIMDEFS", "", "Convert any selected SWITCHES and ANIMATED entries to a single ANIMDEFS entry");
	new SAction("arch_swan_convert", "Compile to SWITCHES and ANIMATED", "", "Convert SWANTBLS entries into SWITCHES and ANIMATED entries");
	new SAction("arch_texturex_convertzd", "Convert to TEXTURES", "", "Convert any selected TEXTUREx entries to ZDoom TEXTURES format");
	new SAction("arch_texturex_finderrors", "Find Texture Errors", "", "Log to the console any error detected in the TEXTUREx entries");
	new SAction("arch_view_text", "View as Text", "text", "Open the selected entry in the text editor, regardless of type");
	new SAction("arch_view_hex", "View as Hex", "data", "Open the selected entry in the hex editor, regardless of type");
	new SAction("arch_gfx_convert", "Convert to...", "convert", "Open the Gfx Conversion Dialog for any selected gfx entries");
	new SAction("arch_gfx_translate", "Colour Remap...", "remap", "Remap a range of colours in the selected gfx entries to another range (paletted gfx only)");
	new SAction("arch_gfx_colourise", "Colourise", "colourise", "Colourise the selected gfx entries");
	new SAction("arch_gfx_tint", "Tint", "tint", "Tint the selected gfx entries by a colour/amount");
	new SAction("arch_gfx_offsets", "Modify Gfx Offsets", "offset", "Mass-modify the offsets for any selected gfx entries");
	new SAction("arch_gfx_addptable", "Add to Patch Table", "pnames", "Add selected gfx entries to PNAMES");
	new SAction("arch_gfx_addtexturex", "Add to TEXTUREx", "texturex", "Create textures from selected gfx entries and add them to TEXTUREx");
	new SAction("arch_gfx_exportpng", "Export as PNG", "export", "Export selected gfx entries to PNG format files");
	new SAction("arch_gfx_pngopt", "Optimize PNG", "pngopt", "Optimize PNG entries");
	new SAction("arch_audio_convertwd", "Convert WAV to Doom Sound", "convert", "Convert any selected WAV format entries to Doom Sound format");
	new SAction("arch_audio_convertdw", "Convert Doom Sound to WAV", "convert", "Convert any selected Doom Sound format entries to WAV format");
	new SAction("arch_audio_convertmus", "Convert MUS to MIDI", "convert", "Convert any selected MUS format entries to MIDI format");
	new SAction("arch_scripts_compileacs", "Compile ACS", "compile", "Compile any selected text entries to ACS bytecode");
	new SAction("arch_scripts_compilehacs", "Compile ACS (Hexen bytecode)", "compile2", "Compile any selected text entries to Hexen-compatible ACS bytecode");
	new SAction("arch_map_opendb2", "Open Map in Doom Builder 2", "", "Open the selected map in Doom Builder 2");
	new SAction("arch_run", "Run Archive", "run", "Run the current archive", "Ctrl+Shift+R");

	// GfxEntryPanel
	new SAction("pgfx_mirror", "Mirror", "mirror", "Mirror the graphic horizontally");
	new SAction("pgfx_flip", "Flip", "flip", "Flip the graphic vertically");
	new SAction("pgfx_rotate", "Rotate", "rotate", "Rotate the graphic");
	new SAction("pgfx_translate", "Colour Remap", "remap", "Remap a range of colours in the graphic to another range (paletted gfx only)");
	new SAction("pgfx_colourise", "Colourise", "colourise", "Colourise the graphic");
	new SAction("pgfx_tint", "Tint", "tint", "Tint the graphic by a colour/amount");
	new SAction("pgfx_alph", "alPh Chunk", "", "Add/Remove alPh chunk to/from the PNG", "", SAction::CHECK);
	new SAction("pgfx_trns", "tRNS Chunk", "", "Add/Remove tRNS chunk to/from the PNG", "", SAction::CHECK);
	new SAction("pgfx_extract", "Extract All", "", "Extract all images in this entry to separate PNGs");
	new SAction("pgfx_crop", "Crop", "settings", "Crop the graphic");
	new SAction("pgfx_convert", "Convert to...", "convert", "Open the Gfx Conversion Dialog for the entry");
	new SAction("pgfx_pngopt", "Optimize PNG", "pngopt", "Optimize PNG entry");

	// ArchiveEntryList
	new SAction("aelt_sizecol", "Size", "", "Show the size column", "", SAction::CHECK);
	new SAction("aelt_typecol", "Type", "", "Show the type column", "", SAction::CHECK);
	new SAction("aelt_indexcol", "Index", "", "Show the index column", "", SAction::CHECK);
	new SAction("aelt_hrules", "Horizontal Rules", "", "Show horizontal rules between entries", "", SAction::CHECK);
	new SAction("aelt_vrules", "Vertical Rules", "", "Show vertical rules between columns", "", SAction::CHECK);
	new SAction("aelt_bgcolour", "Colour by Type", "", "Colour item background by entry type", "", SAction::CHECK);
	new SAction("aelt_bgalt", "Alternating Row Colour", "", "Show alternating row colours", "", SAction::CHECK);

	// TextureEditorPanel
	new SAction("txed_new", "New Texture", "tex_new", "Create a new, empty texture", "kb:txed_tex_new");
	new SAction("txed_delete", "Delete Texture", "tex_delete", "Deletes the selected texture(s) from the list", "kb:txed_tex_delete");
	new SAction("txed_new_patch", "New Texture from Patch", "tex_newpatch", "Create a new texture from an existing patch", "kb:txed_tex_new_patch");
	new SAction("txed_new_file", "New Texture from File", "tex_newfile", "Create a new texture from an image file", "kb:txed_tex_new_file");
	new SAction("txed_rename", "Rename Texture", "tex_rename", "Rename the selected texture(s)");
	new SAction("txed_rename_each", "Rename Each", "tex_renameeach", "Rename separately all the selected textures");
	new SAction("txed_export", "Export Texture", "tex_export", "Create standalone images from the selected texture(s)");
	new SAction("txed_extract", "Extract Texture", "tex_extract", "Export the selected texture(s) as PNG files");
	new SAction("txed_offsets", "Modify Offsets", "tex_offset", "Mass modify offsets in the selected texture(s)");
	new SAction("txed_up", "Move Up", "up", "Move the selected texture(s) up in the list", "kb:txed_tex_up");
	new SAction("txed_down", "Move Down", "down", "Move the selected texture(s) down in the list", "kb:txed_tex_down");
	new SAction("txed_sort", "Sort", "down", "Sort the textures in the list");
	new SAction("txed_copy", "Copy", "copy", "Copy the selected texture(s)", "Ctrl+C");
	new SAction("txed_cut", "Cut", "cut", "Cut the selected texture(s)", "Ctrl+X");
	new SAction("txed_paste", "Paste", "paste", "Paste the previously copied texture(s)", "Ctrl+V");
	new SAction("txed_patch_add", "Add Patch", "patch_add", "Add a patch to the texture", "kb:txed_patch_add");
	new SAction("txed_patch_remove", "Remove Selected Patch(es)", "patch_remove", "Remove selected patch(es) from the texture", "kb:txed_patch_delete");
	new SAction("txed_patch_replace", "Replace Selected Patch(es)", "patch_replace", "Replace selected patch(es) with a different patch", "kb:txed_patch_replace");
	new SAction("txed_patch_back", "Send Selected Patch(es) Back", "patch_back", "Send selected patch(es) toward the back", "kb:txed_patch_back");
	new SAction("txed_patch_forward", "Bring Selected Patch(es) Forward", "patch_forward", "Bring selected patch(es) toward the front", "kb:txed_patch_forward");
	new SAction("txed_patch_duplicate", "Duplicate Selected Patch(es)", "patch_duplicate", "Duplicate the selected patch(es)", "kb:txed_patch_duplicate");

	// AnimatedEntryPanel
	new SAction("anim_new", "New Animation", "animation_new", "Create a new, dummy animation");
	new SAction("anim_delete", "Delete Animation", "animation_delete", "Deletes the selected animation(s) from the list");
	new SAction("anim_up", "Move Up", "up", "Move the selected animation(s) up in the list");
	new SAction("anim_down", "Move Down", "down", "Move the selected animation(s) down in the list");

	// SwitchesEntryPanel
	new SAction("swch_new", "New Switch", "switch_new", "Create a new, dummy switch");
	new SAction("swch_delete", "Delete Switch", "switch_delete", "Deletes the selected switch(es) from the list");
	new SAction("swch_up", "Move Up", "up", "Move the selected switch(es) up in the list");
	new SAction("swch_down", "Move Down", "down", "Move the selected switch(es) down in the list");

	// PaletteEntryPanel
	new SAction("ppal_addcustom", "Add to Custom Palettes", "plus", "Add the current palette to the custom palettes list");
	new SAction("ppal_test", "Test Palette", "palette_test", "Temporarily add the current palette to the palette chooser");
	new SAction("ppal_exportas", "Export As...", "export", "Export the current palette to a file");
	new SAction("ppal_importfrom", "Import From...", "import", "Import data from a file in the current palette");
	new SAction("ppal_colourise", "Colourise", "palette_colourise", "Colourise the palette");
	new SAction("ppal_tint", "Tint", "palette_tint", "Tint the palette");
	new SAction("ppal_tweak", "Tweak", "palette_tweak", "Tweak the palette");
	new SAction("ppal_invert", "Invert", "palette_invert", "Invert the palette");
	new SAction("ppal_gradient", "Gradient", "palette_gradient", "Add a gradient to the palette");
	new SAction("ppal_moveup", "Pull Ahead", "palette_pull", "Move this palette one rank towards the first");
	new SAction("ppal_movedown", "Push Back", "palette_push", "Move this palette one rank towards the last");
	new SAction("ppal_duplicate", "Duplicate", "palette_duplicate", "Create a copy of this palette at the end");
	new SAction("ppal_remove", "Remove", "palette_delete", "Erase this palette");
	new SAction("ppal_removeothers", "Remove Others", "palette_deleteothers", "Keep only this palette and erase all others");
	new SAction("ppal_report", "Write Report", "text", "Write an info report on this palette");
	new SAction("ppal_generate", "Generate Palettes", "palette", "Generate full range of palettes from the first");
	new SAction("ppal_colormap", "Generate Colormaps", "colormap", "Generate colormap lump from the first palette");

	// MapEntryPanel
	new SAction("pmap_open_text", "Edit Level Script", "text", "Open the map header as text (to edit fragglescript, etc.)");

	// DataEntryPanel
	new SAction("data_add_row", "Add Row", "plus", "Add a new row (after the currently selected row");
	new SAction("data_delete_row", "Delete Row(s)", "close", "Delete the currently selected row(s)");
	new SAction("data_cut_row", "Cut Row(s)", "cut", "Cut the currently selected row(s)", "Ctrl+X");
	new SAction("data_copy_row", "Copy Row(s)", "copy", "Copy the currently selected row(s)", "Ctrl+C");
	new SAction("data_paste_row", "Paste Row(s)", "paste", "Paste at the currently selected row", "Ctrl+V");
	new SAction("data_change_value", "Change Value...", "rename", "Change the value of the selected cell(s)");

	// TextEntryPanel
	new SAction("ptxt_wrap", "Word Wrapping", "", "Toggle word wrapping", "", SAction::CHECK, -1, -1, 1, "txed_word_wrap");
	new SAction("ptxt_find_replace", "Find+Replace...", "", "Find and (optionally) replace text", "kb:ted_findreplace");
	new SAction("ptxt_fold_foldall", "Fold All", "minus", "Fold all possible code", "kb:ted_fold_foldall");
	new SAction("ptxt_fold_unfoldall", "Unfold All", "plus", "Unfold all folded code", "kb:ted_fold_unfoldall");
	new SAction("ptxt_jump_to_line", "Jump To Line...", "up", "Jump to a specific line number", "kb:ted_jumptoline");

	// Map Editor Window
	new SAction("mapw_save", "&Save Map Changes", "save", "Save any changes to the current map", "Ctrl+S");
	new SAction("mapw_saveas", "Save Map &As...", "saveas", "Save the map to a new wad archive", "Ctrl+Shift+S");
	new SAction("mapw_rename", "&Rename Map", "rename", "Rename the current map");
	new SAction("mapw_convert", "Con&vert Map...", "convert", "Convert the current map to a different format");
	new SAction("mapw_backup", "Restore Backup...", "undo", "Restore a previous backup of the current map");
	new SAction("mapw_undo", "Undo", "undo", "Undo", "Ctrl+Z");
	new SAction("mapw_redo", "Redo", "redo", "Redo", "Ctrl+Y");
	new SAction("mapw_setbra", "Set &Base Resource Archive", "archive", "Set the Base Resource Archive, to act as the program 'IWAD'");
	new SAction("mapw_preferences", "&Preferences...", "settings", "Setup SLADE options and preferences");
	int group_mode = SAction::newGroup();
	new SAction("mapw_mode_vertices", "Vertices Mode", "verts", "Change to vertices editing mode", "kb:me2d_mode_vertices", SAction::RADIO, -1, group_mode);
	new SAction("mapw_mode_lines", "Lines Mode", "lines", "Change to lines editing mode", "kb:me2d_mode_lines", SAction::RADIO, -1, group_mode);
	new SAction("mapw_mode_sectors", "Sectors Mode", "sectors", "Change to sectors editing mode", "kb:me2d_mode_sectors", SAction::RADIO, -1, group_mode);
	new SAction("mapw_mode_things", "Things Mode", "things", "Change to things editing mode", "kb:me2d_mode_things", SAction::RADIO, -1, group_mode);
	new SAction("mapw_mode_3d", "3d Mode", "3d", "Change to 3d editing mode", "kb:map_toggle_3d", SAction::RADIO, -1, group_mode);
	int group_flat_type = SAction::newGroup();
	new SAction("mapw_flat_none", "Wireframe", "flat_w", "Don't show flats (wireframe)", "", SAction::RADIO, -1, group_flat_type);
	new SAction("mapw_flat_untextured", "Untextured", "flat_u", "Show untextured flats", "", SAction::RADIO, -1, group_flat_type);
	new SAction("mapw_flat_textured", "Textured", "flat_t", "Show textured flats", "", SAction::RADIO, -1, group_flat_type);
	int group_sector_mode = SAction::newGroup();
	new SAction("mapw_sectormode_normal", "Normal (Both)", "sector_both", "Edit sector floors and ceilings", "", SAction::RADIO, -1, group_sector_mode);
	new SAction("mapw_sectormode_floor", "Floors", "sector_floor", "Edit sector floors", "", SAction::RADIO, -1, group_sector_mode);
	new SAction("mapw_sectormode_ceiling", "Ceilings", "sector_ceiling", "Edit sector ceilings", "", SAction::RADIO, -1, group_sector_mode);
	new SAction("mapw_showproperties", "&Item Properties", "properties", "Toggle the Item Properties window", "Ctrl+1");
	new SAction("mapw_showconsole", "&Console", "console", "Toggle the Console window", "Ctrl+2");
	new SAction("mapw_showundohistory", "&Undo History", "undo", "Toggle the Undo History window", "Ctrl+3");
	new SAction("mapw_showchecks", "Map Checks", "tick", "Toggle the Map Checks window", "Ctrl+4");
	new SAction("mapw_showscripteditor", "Script &Editor", "text", "Toggle the Script Editor window", "Ctrl+5");
	new SAction("mapw_run_map", "Run Map", "run", "Run the current map", "Ctrl+Shift+R");
	new SAction("mapw_draw_lines", "Draw Lines", "linedraw", "Begin line drawing", "kb:me2d_begin_linedraw");
	new SAction("mapw_draw_shape", "Draw Shape", "shapedraw", "Begin shape drawing", "kb:me2d_begin_shapedraw");
	new SAction("mapw_edit_objects", "Edit Object(s)", "objectedit", "Edit currently selected object(s)", "kb:me2d_begin_object_edit");
	new SAction("mapw_vertex_create", "Create Vertex Here", "", "Create a new vertex at the cursor position");
	new SAction("mapw_line_changetexture", "Change Texture", "", "Change the currently selected or hilighted line texture(s)", "kb:me2d_line_change_texture");
	new SAction("mapw_line_changespecial", "Change Special", "", "Change the currently selected or hilighted line special");
	new SAction("mapw_line_tagedit", "Edit Tagged", "", "Select sectors/things to tag to this line's special", "kb:me2d_line_tag_edit");
	new SAction("mapw_line_correctsectors", "Correct Sectors", "tick", "Correct line sector references");
	new SAction("mapw_line_flip", "Flip Line", "", "Flip the currently selected of hilighted line(s)", "kb:me2d_line_flip");
	new SAction("mapw_thing_changetype", "Change Type", "", "Change the currently selected or hilighted thing type(s)", "kb:me2d_thing_change_type");
	new SAction("mapw_thing_create", "Create Thing Here", "", "Create a new thing at the cursor position");
	new SAction("mapw_sector_create", "Create Sector Here", "", "Create a sector at the cursor position");
	new SAction("mapw_sector_changetexture", "Change Texture", "", "Change the currently selected or hilighted sector texture(s)", "kb:me2d_sector_change_texture");
	new SAction("mapw_sector_changespecial", "Change Special", "", "Change the currently selected or hilighted sector special(s)");
	new SAction("mapw_sector_join", "Merge Sectors", "", "Join the currently selected sectors together, removing unneeded lines", "kb:me2d_sector_join");
	new SAction("mapw_sector_join_keep", "Join Sectors", "", "Join the currently selected sectors together, keeping all lines", "kb:me2d_sector_join_keep");
	new SAction("mapw_item_properties", "Properties", "properties", "Edit the currently selected item's properties");
	new SAction("mapw_camera_set", "Move 3d Camera Here", "", "Set the current position of the 3d mode camera to the cursor position");
	new SAction("mapw_clear_selection", "Clear Selection", "", "Clear the current selection, if any", "kb:me2d_clear_selection");
	new SAction("mapw_show_fullmap", "Show Full Map", "", "Zooms out so that the full map is visible", "kb:me2d_show_all");
	new SAction("mapw_show_item", "Show Item...", "", "Zoom and scroll to show a map item");
	new SAction("mapw_mirror_y", "Mirror Vertically", "flip", "Mirror the selected objects vertically", "kb:me2d_mirror_y");
	new SAction("mapw_mirror_x", "Mirror Horizontally", "mirror", "Mirror the selected objects horizontally", "kb:me2d_mirror_x");
	new SAction("mapw_run_map_here", "Run Map from Here", "run", "Run the current map, starting at the current cursor position");

	// Script editor
	new SAction("mapw_script_save", "Save", "save", "Save changes to scripts");
	new SAction("mapw_script_compile", "Compile", "compile", "Compile scripts");
	new SAction("mapw_script_jumpto", "Jump To...", "up", "Jump to a specific script/function");
	new SAction("mapw_script_togglelanguage", "Show Language List", "properties", "Show/Hide the language list", "", SAction::CHECK, -1, -1, 1, "script_show_language_list");
}

/* MainApp::singleInstanceCheck
 * Checks if another instance of SLADE is already running, and if so,
 * sends the args to the file listener of the existing SLADE
 * process. Returns false if another instance was found and the new
 * SLADE was started with arguments
 *******************************************************************/
bool MainApp::singleInstanceCheck()
{
	single_instance_checker = new wxSingleInstanceChecker;

	if (argc == 1)
		return true;

	if (single_instance_checker->IsAnotherRunning())
	{
		delete single_instance_checker;

		// Connect to the file listener of the existing SLADE process
		MainAppFLClient* client = new MainAppFLClient();
		MainAppFLConnection* connection = (MainAppFLConnection*)client->MakeConnection(wxGetHostName(), "SLADE_MAFL", "files");

		if (connection)
		{
			// Send args as archives to open
			for (int a = 1; a < argc; a++)
			{
				string arg = argv[a];
				connection->Poke(arg, arg);
			}

			connection->Disconnect();
		}

		return false;
	}

	return true;
}

/* MainApp::OnInit
 * Application initialization, run when program is started
 *******************************************************************/
bool MainApp::OnInit()
{
	// Check if an instance of SLADE is already running
	if (!singleInstanceCheck())
	{
		printf("Found active instance. Quitting.\n");
		return false;
	}

	// Set locale to C so that the tokenizer will work properly
	// even in locales where the decimal separator is a comma.
	setlocale(LC_ALL, "C");

	// Init global variables
	Global::error = "";
	ArchiveManager::getInstance();
	init_ok = false;

	// Start up file listener
	file_listener = new MainAppFileListener();
	file_listener->Create("SLADE_MAFL");

	// Init variables
	action_invalid = new SAction("invalid", "Invalid Action", "", "Something's gone wrong here");

	// Setup system options
	wxSystemOptions::SetOption("mac.listctrl.always_use_generic", 1);

	// Set application name (for wx directory stuff)
#ifdef __WINDOWS__
	wxApp::SetAppName("SLADE3");
#else
	wxApp::SetAppName("slade3");
#endif

	// Handle exceptions using wxDebug stuff, but only in release mode
#ifdef NDEBUG
	wxHandleFatalExceptions(true);
#endif

	// Init application directories
	if (!initDirectories())
		return false;

	// Load image handlers
	wxInitAllImageHandlers();

	// Init logfile
	initLogFile();

	// Get Windows version
#ifdef __WXMSW__
	wxGetOsVersion(&Global::win_version_major, &Global::win_version_minor);
	LOG_MESSAGE(0, "Windows Version: %d.%d", Global::win_version_major, Global::win_version_minor);
#endif

	// Init keybinds
	KeyBind::initBinds();

	// Load configuration file
	wxLogMessage("Loading configuration");
	readConfigFile();
	Global::log_verbosity = log_verbosity;

	// Check that SLADE.pk3 can be found
	wxLogMessage("Loading resources");
	theArchiveManager->init();
	if (!theArchiveManager->resArchiveOK())
	{
		wxMessageBox("Unable to find slade.pk3, make sure it exists in the same directory as the SLADE executable", "Error", wxICON_ERROR);
		return false;
	}

	// Init lua
	Lua::init();

	// Calculate scaling factor (from system ppi)
	wxMemoryDC dc;
	Global::ppi_scale = (double)(dc.GetPPI().x) / 96.0;
	wxLogMessage(S_FMT("DPI scaling factor: %1.2f", Global::ppi_scale));

	// Show splash screen
	theSplashWindow->init();
	theSplashWindow->show("Starting up...");

	// Init SImage formats
	SIFormat::initFormats();

	// Load program icons
	wxLogMessage("Loading icons");
	Icons::loadIcons();

	// Load program fonts
	Drawing::initFonts();

	// Load entry types
	wxLogMessage("Loading entry types");
	EntryDataFormat::initBuiltinFormats();
	EntryType::loadEntryTypes();

	// Load text languages
	wxLogMessage("Loading text languages");
	TextLanguage::loadLanguages();

	// Init text stylesets
	wxLogMessage("Loading text style sets");
	StyleSet::loadResourceStyles();
	StyleSet::loadCustomStyles();

	// Init colour configuration
	wxLogMessage("Loading colour configuration");
	ColourConfiguration::init();

	// Init nodebuilders
	NodeBuilders::init();

	// Init game executables
	Executables::init();

	// Init actions
	initActions();
	theMainWindow;

	// Init base resource
	wxLogMessage("Loading base resource");
	theArchiveManager->initBaseResource();
	wxLogMessage("Base resource loaded");

	// Show the main window
	theMainWindow->Show(true);
	SetTopWindow(theMainWindow);
	theSplashWindow->SetParent(theMainWindow);
	theSplashWindow->CentreOnParent();

	// Open any archives on the command line
	// argv[0] is normally the executable itself (i.e. Slade.exe)
	// and opening it as an archive should not be attempted...
	for (int a = 1; a < argc; a++)
	{
		string arg = argv[a];
		theArchiveManager->openArchive(arg);
	}

	// Hide splash screen
	theSplashWindow->hide();

	init_ok = true;
	wxLogMessage("SLADE Initialisation OK");

	// Init game configuration
	theGameConfiguration->init();

	// Show Setup Wizard if needed
	if (!setup_wizard_run)
	{
		SetupWizardDialog dlg(theMainWindow);
		dlg.ShowModal();
		setup_wizard_run = true;
		theMainWindow->Update();
		theMainWindow->Refresh();
	}

	// Check for updates
#ifdef __WXMSW__
	wxHTTP::Initialize();
	if (update_check)
		checkForUpdates(false);
#endif

	// Bind events
	Bind(wxEVT_MENU, &MainApp::onMenu, this);
	Bind(wxEVT_COMMAND_VERSIONCHECK_COMPLETED, &MainApp::onVersionCheckCompleted, this);
	Bind(wxEVT_ACTIVATE_APP, &MainApp::onActivate, this);

	return true;
}

/* MainApp::OnExit
 * Application shutdown, run when program is closed
 *******************************************************************/
int MainApp::OnExit()
{
	exiting = true;

	if (save_config)
	{
		// Save configuration
		saveConfigFile();

		// Save text style configuration
		StyleSet::saveCurrent();

		// Save colour configuration
		MemChunk ccfg;
		ColourConfiguration::writeConfiguration(ccfg);
		ccfg.exportFile(appPath("colours.cfg", DIR_USER));

		// Save game exes
		wxFile f;
		f.Open(appPath("executables.cfg", DIR_USER), wxFile::write);
		f.Write(Executables::writeExecutables());
		f.Close();
	}

	// Close the map editor if it's open
	MapEditorWindow::deleteInstance();

	// Close all open archives
	theArchiveManager->closeAll();

	// Clean up
	EntryType::cleanupEntryTypes();
	ArchiveManager::deleteInstance();
	Console::deleteInstance();
	SplashWindow::deleteInstance();
	delete single_instance_checker;
	delete file_listener;

	// Clear temp folder
	wxDir temp;
	temp.Open(appPath("", DIR_TEMP));
	string filename = wxEmptyString;
	bool files = temp.GetFirst(&filename, wxEmptyString, wxDIR_FILES);
	while (files)
	{
		if (!wxRemoveFile(appPath(filename, DIR_TEMP)))
			wxLogMessage("Warning: Could not clean up temporary file \"%s\"", filename);
		files = temp.GetNext(&filename);
	}

	// Close lua
	Lua::close();

	// Close DUMB
	dumb_exit();

	return 0;
}

void MainApp::OnFatalException()
{
#if wxUSE_STACKWALKER
#ifndef _DEBUG
	SLADEStackTrace st;
	st.WalkFromException();
	SLADECrashDialog sd(st);
	sd.ShowModal();
#endif//_DEBUG
#endif//wxUSE_STACKWALKER
}

#ifdef __APPLE__
void MainApp::MacOpenFile(const wxString &fileName)
{
	theMainWindow->getArchiveManagerPanel()->openFile(fileName);
}
#endif // __APPLE__

/* MainApp::readConfigFile
 * Reads and parses the SLADE configuration file
 *******************************************************************/
void MainApp::readConfigFile()
{
	// Open SLADE.cfg
	Tokenizer tz;
	if (!tz.openFile(appPath("slade3.cfg", DIR_USER)))
		return;

	// Go through the file with the tokenizer
	string token = tz.getToken();
	while (!tz.atEnd())
	{
		// If we come across a 'cvars' token, read in the cvars section
		if (!token.Cmp("cvars"))
		{
			token = tz.getToken();	// Skip '{'

			// Keep reading name/value pairs until we hit the ending '}'
			string cvar_name = tz.getToken();
			while (cvar_name.Cmp("}") && !tz.atEnd())
			{
				string cvar_val = tz.getToken();
				read_cvar(cvar_name, cvar_val);
				cvar_name = tz.getToken();
			}
		}

		// Read base resource archive paths
		if (!token.Cmp("base_resource_paths"))
		{
			// Skip {
			token = wxString::FromUTF8(UTF8(tz.getToken()));

			// Read paths until closing brace found
			token = tz.getToken();
			while (token.Cmp("}") && !tz.atEnd())
			{
				theArchiveManager->addBaseResourcePath(token);
				token = wxString::FromUTF8(UTF8(tz.getToken()));
			}
		}

		// Read recent files list
		if (token == "recent_files")
		{
			// Skip {
			token = tz.getToken();

			// Read files until closing brace found
			token = wxString::FromUTF8(UTF8(tz.getToken()));
			while (token != "}" && !tz.atEnd())
			{
				theArchiveManager->addRecentFile(token);
				token = wxString::FromUTF8(UTF8(tz.getToken()));
			}
		}

		// Read keybinds
		if (token == "keys")
		{
			token = tz.getToken();	// Skip {
			KeyBind::readBinds(tz);
		}

		// Read nodebuilder paths
		if (token == "nodebuilder_paths")
		{
			token = tz.getToken();	// Skip {

			// Read paths until closing brace found
			token = tz.getToken();
			while (token != "}" && !tz.atEnd())
			{
				string path = tz.getToken();
				NodeBuilders::addBuilderPath(token, path);
				token = tz.getToken();
			}
		}

		// Read game exe paths
		if (token == "executable_paths")
		{
			token = tz.getToken();	// Skip {

			// Read paths until closing brace found
			token = tz.getToken();
			while (token != "}" && !tz.atEnd())
			{
				if (token.length())
				{
					string path = tz.getToken();
					Executables::setGameExePath(token, path);
				}
				token = tz.getToken();
			}
		}

		// Read window size/position info
		if (token == "window_info")
		{
			token = tz.getToken();	// Skip {
			Misc::readWindowInfo(&tz);
		}

		// Get next token
		token = tz.getToken();
	}
}

/* MainApp::saveConfigFile
 * Saves the SLADE configuration file
 *******************************************************************/
void MainApp::saveConfigFile()
{
	// Open SLADE.cfg for writing text
	wxFile file(appPath("slade3.cfg", DIR_USER), wxFile::write);

	// Do nothing if it didn't open correctly
	if (!file.IsOpened())
		return;

	// Write cfg header
	file.Write("/*****************************************************\n");
	file.Write(" * SLADE Configuration File\n");
	file.Write(" * Don't edit this unless you know what you're doing\n");
	file.Write(" *****************************************************/\n\n");

	// Write cvars
	save_cvars(file);

	// Write base resource archive paths
	file.Write("\nbase_resource_paths\n{\n");
	for (size_t a = 0; a < theArchiveManager->numBaseResourcePaths(); a++)
	{
		string path = theArchiveManager->getBaseResourcePath(a);
		path.Replace("\\", "/");
		file.Write(S_FMT("\t\"%s\"\n", path), wxConvUTF8);
	}
	file.Write("}\n");

	// Write recent files list (in reverse to keep proper order when reading back)
	file.Write("\nrecent_files\n{\n");
	for (int a = theArchiveManager->numRecentFiles() - 1; a >= 0; a--)
	{
		string path = theArchiveManager->recentFile(a);
		path.Replace("\\", "/");
		file.Write(S_FMT("\t\"%s\"\n", path), wxConvUTF8);
	}
	file.Write("}\n");

	// Write keybinds
	file.Write("\nkeys\n{\n");
	file.Write(KeyBind::writeBinds());
	file.Write("}\n");

	// Write nodebuilder paths
	file.Write("\n");
	NodeBuilders::saveBuilderPaths(file);

	// Write game exe paths
	file.Write("\nexecutable_paths\n{\n");
	file.Write(Executables::writePaths());
	file.Write("}\n");

	// Write window info
	file.Write("\nwindow_info\n{\n");
	Misc::writeWindowInfo(file);
	file.Write("}\n");

	// Close configuration file
	file.Write("\n// End Configuration File\n\n");
}

/* MainApp::checkForUpdates
 * Runs the version checker, if [message_box] is true, a message box
 * will be shown if already up-to-date
 *******************************************************************/
void MainApp::checkForUpdates(bool message_box)
{
#ifdef __WXMSW__
	update_check_message_box = message_box;
	LOG_MESSAGE(1, "Checking for updates...");
	VersionCheck* checker = new VersionCheck(this);
	checker->Create();
	checker->Run();
#endif
}

/* MainApp::exitApp
 * Exits the application. If [save_config] is fale, no configuration
 * files will be saved (slade.cfg, executables.cfg, etc.)
 *******************************************************************/
void MainApp::exitApp(bool save_config)
{
	this->save_config = save_config;
	theMainWindow->Close();
}

/* MainApp::getAction
 * Returns the SAction matching [id]
 *******************************************************************/
SAction* MainApp::getAction(string id)
{
	// Find matching action
	size_t actions_size = actions.size();
	for (unsigned a = 0; a < actions_size; a++)
	{
		if (S_CMP(actions[a]->getId(), id))
			return actions[a];
	}

	// Not found
	return action_invalid;
}

/* MainApp::doAction
 * Performs the SAction matching [id]
 *******************************************************************/
bool MainApp::doAction(string id, int wx_id_offset)
{
	// Toggle action if necessary
	toggleAction(id);

	// Send action to all handlers
	bool handled = false;
	for (unsigned a = 0; a < action_handlers.size(); a++)
	{
		action_handlers[a]->wx_id_offset = wx_id_offset;
		if (action_handlers[a]->handleAction(id))
		{
			handled = true;
			break;
		}
	}

	// Warn if nothing handled it
	if (!handled)
		wxLogMessage("Warning: Action \"%s\" not handled", id);

	// Log action (to log file only)
	exiting = true;
	wxLogMessage("**** Action \"%s\"", id);
	exiting = false;

	// Return true if handled
	return handled;
}

/* MainApp::toggleAction
 * Toggles the SAction matching [id]
 *******************************************************************/
void MainApp::toggleAction(string id)
{
	// Check action type for check/radio toggle
	SAction* action = getAction(id);

	// Type is 'check', just toggle it
	if (action && action->type == SAction::CHECK)
		action->setToggled(!action->toggled);

	// Type is 'radio', toggle this and un-toggle others in the group
	else if (action && action->type == SAction::RADIO && action->group >= 0)
	{
		// Go through and toggle off all other actions in the same group
		for (unsigned a = 0; a < actions.size(); a++)
		{
			if (actions[a]->group == action->group)
				actions[a]->setToggled(false);
		}

		action->setToggled(true);
	}
}


/*******************************************************************
 * MAINAPP CLASS EVENTS
 *******************************************************************/

/* MainApp::onMenu
 * Called when a menu item is selected in the application
 *******************************************************************/
void MainApp::onMenu(wxCommandEvent& e)
{
	// Find applicable action
	string action = "";
	SAction* s_action = NULL;
	int wx_id_offset = 0;
	for (unsigned a = 0; a < actions.size(); a++)
	{
		if (actions[a]->isWxId(e.GetId()))
		{
			action = actions[a]->getId();
			wx_id_offset = e.GetId() - actions[a]->getWxId();
			s_action = actions[a];
			break;
		}
	}

	// If action is valid, send to all action handlers
	bool handled = false;
	if (!action.IsEmpty())
	{
		current_action = action;
		handled = doAction(action, wx_id_offset);

		// Check if triggering object is a menu item
		if (s_action && s_action->type == SAction::CHECK)
		{
			if (e.GetEventObject() && e.GetEventObject()->IsKindOf(wxCLASSINFO(wxMenuItem)))
			{
				wxMenuItem* item = (wxMenuItem*)e.GetEventObject();
				item->Check(s_action->toggled);
			}
		}

		current_action = "";
	}

	// If not handled, let something else handle it
	if (!handled)
		e.Skip();
}

/* MainApp::onVersionCheckCompleted
 * Called when the VersionCheck thread completes
 *******************************************************************/
void MainApp::onVersionCheckCompleted(wxThreadEvent& e)
{
	// Check failed
	if (e.GetString() == "connect_failed")
	{
		LOG_MESSAGE(1, "Version check failed, unable to connect");
		if (update_check_message_box)
			wxMessageBox("Update check failed: unable to connect to internet. Check your connection and try again.", "Check for Updates");
		return;
	}

	wxArrayString info = wxSplit(e.GetString(), '\n');
	
	// Check for correct info
	if (info.size() != 5)
	{
		LOG_MESSAGE(1, "Version check failed, received invalid version info");
		if (update_check_message_box)
			wxMessageBox("Update check failed: received invalid version info.", "Check for Updates");
		return;
	}

	// Get version numbers
	long version_stable, version_beta, beta_num;
	info[0].ToLong(&version_stable);
	info[2].ToLong(&version_beta);
	info[3].ToLong(&beta_num);

	LOG_MESSAGE(1, "Latest stable release: v%ld \"%s\"", version_stable, info[1].Trim());
	LOG_MESSAGE(1, "Latest beta release: v%ld_b%ld \"%s\"", version_beta, beta_num, info[4].Trim());

	// Check if new stable version
	bool new_stable = false;
	if (Global::version_num < version_stable ||								// New stable version
		(Global::version_num == version_stable && Global::beta_num > 0))	// Stable version of current beta
		new_stable = true;

	// Check if new beta version
	bool new_beta = false;
	if (version_stable < version_beta)
	{
		// Stable -> Beta
		if (Global::version_num < version_beta && Global::beta_num == 0)
			new_beta = true;

		// Beta -> Beta
		else if (Global::version_num < version_beta ||															// New version beta
				(Global::beta_num < beta_num && Global::version_num == version_beta && Global::beta_num > 0))	// Same version, newer beta
			new_beta = true;
	}

	// Ask for new beta
	if (update_check_beta && new_beta)
	{
		if (wxMessageBox(S_FMT("A new beta version of SLADE is available (%s), click OK to visit the SLADE homepage and download the update.", info[4].Trim()), "New Beta Version Available", wxOK|wxCANCEL) == wxOK)
			wxLaunchDefaultBrowser("http://slade.mancubus.net/index.php?page=downloads");

		return;
	}

	// Ask for new stable
	if (new_stable)
	{
		if (wxMessageBox(S_FMT("A new version of SLADE is available (%s), click OK to visit the SLADE homepage and download the update.", info[1].Trim()), "New Version Available", wxOK|wxCANCEL) == wxOK)
			wxLaunchDefaultBrowser("http://slade.mancubus.net/index.php?page=downloads");

		return;
	}

	LOG_MESSAGE(1, "Already up-to-date");
	if (update_check_message_box)
		wxMessageBox("SLADE is already up to date", "Check for Updates");
}

/* MainApp::onActivate
 * Called when the app gains focus
 *******************************************************************/
void MainApp::onActivate(wxActivateEvent& e)
{
	if (!e.GetActive())
	{
		e.Skip();
		return;
	}

	// Check open directory archives for changes on the file system
	if (theMainWindow && theMainWindow->getArchiveManagerPanel())
		theMainWindow->getArchiveManagerPanel()->checkDirArchives();

	e.Skip();
}

/*******************************************************************
 * CONSOLE COMMANDS
 *******************************************************************/

CONSOLE_COMMAND (crash, 0, false)
{
	if (wxMessageBox("Yes, this command does actually exist and *will* crash the program. Do you really want it to crash?", "...Really?", wxYES_NO|wxCENTRE) == wxYES)
	{
		uint8_t* test = NULL;
		test[123] = 5;
	}
}

CONSOLE_COMMAND(setup_wizard, 0, false)
{
	SetupWizardDialog dlg(theMainWindow);
	dlg.ShowModal();
}

CONSOLE_COMMAND(quit, 0, true)
{
	bool save_config = true;
	for (unsigned a = 0; a < args.size(); a++)
	{
		if (args[a].Lower() == "nosave")
			save_config = false;
	}

	theApp->exitApp(save_config);
}<|MERGE_RESOLUTION|>--- conflicted
+++ resolved
@@ -215,18 +215,11 @@
 
 #ifndef NOCURL
 		// Add description text area
-<<<<<<< HEAD
 		text_description = new wxTextCtrl(this, -1, wxEmptyString, wxDefaultPosition, wxSize(-1, SM(100)), wxTE_MULTILINE);
 		sizer->Add(new wxStaticText(this, -1, "Description:"), 0, wxLEFT|wxRIGHT, SM(10));
 		sizer->AddSpacer(SM(2));
 		sizer->Add(text_description, 0, wxEXPAND|wxLEFT|wxRIGHT|wxBOTTOM, SM(10));
-=======
-		text_description = new wxTextCtrl(this, -1, wxEmptyString, wxDefaultPosition, wxSize(-1, 100), wxTE_MULTILINE);
-		sizer->Add(new wxStaticText(this, -1, "Description:"), 0, wxLEFT|wxRIGHT, 10);
-		sizer->AddSpacer(2);
-		sizer->Add(text_description, 0, wxEXPAND|wxLEFT|wxRIGHT|wxBOTTOM, 10);
 #endif
->>>>>>> eda2ec25
 
 		// SLADE info
 		trace = S_FMT("Version: %s\n", Global::version);
@@ -274,14 +267,9 @@
 		string privacy = "Sending a crash report will only send the information displayed above, "
 						"along with a copy of the logs for this session.";
 		label = new wxStaticText(this, -1, privacy);
-<<<<<<< HEAD
 		label->Wrap(SM(480));
 		sizer->Add(label, 0, wxALIGN_CENTER_HORIZONTAL|wxLEFT|wxRIGHT|wxBOTTOM, SM(10));
-=======
-		label->Wrap(480);
-		sizer->Add(label, 0, wxALIGN_CENTER_HORIZONTAL|wxLEFT|wxRIGHT|wxBOTTOM, 10);
 #endif
->>>>>>> eda2ec25
 
 		// Add 'Copy Stack Trace' button
 		hbox = new wxBoxSizer(wxHORIZONTAL);
