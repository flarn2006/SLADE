--- conflicted
+++ resolved
@@ -751,10 +751,7 @@
 	return icon;
 }
 
-<<<<<<< HEAD
-std::thread::id app::mainThreadId()
-=======
-bool App::isWin64Build()
+bool app::isWin64Build()
 {
 #if defined(_WIN64)
 	return true;
@@ -763,8 +760,7 @@
 #endif
 }
 
-std::thread::id App::mainThreadId()
->>>>>>> e46f80a8
+std::thread::id app::mainThreadId()
 {
 	return main_thread_id;
 }
