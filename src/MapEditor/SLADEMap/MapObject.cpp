
// -----------------------------------------------------------------------------
// SLADE - It's a Doom Editor
// Copyright(C) 2008 - 2017 Simon Judd
//
// Email:       sirjuddington@gmail.com
// Web:         http://slade.mancubus.net
// Filename:    MapObject.cpp
// Description: MapObject class, base class for all map object classes
//              (MapLine, MapSector etc)
//
// This program is free software; you can redistribute it and/or modify it
// under the terms of the GNU General Public License as published by the Free
// Software Foundation; either version 2 of the License, or (at your option)
// any later version.
//
// This program is distributed in the hope that it will be useful, but WITHOUT
// ANY WARRANTY; without even the implied warranty of MERCHANTABILITY or
// FITNESS FOR A PARTICULAR PURPOSE. See the GNU General Public License for
// more details.
//
// You should have received a copy of the GNU General Public License along with
// this program; if not, write to the Free Software Foundation, Inc.,
// 51 Franklin Street, Fifth Floor, Boston, MA  02110 - 1301, USA.
// -----------------------------------------------------------------------------


// -----------------------------------------------------------------------------
//
// Includes
//
// -----------------------------------------------------------------------------
#include "Main.h"
#include "MapObject.h"
#include "App.h"
#include "Game/Configuration.h"
#include "SLADEMap.h"


// -----------------------------------------------------------------------------
//
// Variables
//
// -----------------------------------------------------------------------------
namespace
{
long prop_backup_time = -1;
} // namespace


// -----------------------------------------------------------------------------
//
// MapObject Class Functions
//
// -----------------------------------------------------------------------------


// -----------------------------------------------------------------------------
// MapObject class constructor
// -----------------------------------------------------------------------------
MapObject::MapObject(Type type, SLADEMap* parent) :
	parent_map_{ parent },
	modified_time_{ App::runTimer() },
	type_{ type }
{
	if (parent)
		parent->addMapObject(this);
}

// -----------------------------------------------------------------------------
// Returns the map index of the object
// -----------------------------------------------------------------------------
unsigned MapObject::index() const
{
	return index_;
}

// -----------------------------------------------------------------------------
// Returns a string representation of the object type
// -----------------------------------------------------------------------------
string MapObject::typeName() const
{
	switch (type_)
	{
	case Type::Vertex: return "Vertex";
	case Type::Side: return "Side";
	case Type::Line: return "Line";
	case Type::Sector: return "Sector";
	case Type::Thing: return "Thing";
	default: return "Unknown";
	}
}

// -----------------------------------------------------------------------------
// Sets the object as modified.
// Despite the name, THIS MUST BE CALLED **BEFORE** MODIFYING THE OBJECT --
// this is where the backup for the undo system is made!
// -----------------------------------------------------------------------------
void MapObject::setModified()
{
	// Backup current properties if required
<<<<<<< HEAD
	if (modified_time_ < prop_backup_time)
=======
	if (id > 0 && modified_time < prop_backup_time)
>>>>>>> 07247327
	{
		obj_backup_ = std::make_unique<Backup>();
		backupTo(obj_backup_.get());
	}

	modified_time_ = App::runTimer();
}

// -----------------------------------------------------------------------------
// Copy properties from another MapObject [c]
// -----------------------------------------------------------------------------
void MapObject::copy(MapObject* c)
{
	// Update modified time
	setModified();

	// Can't copy an object of a different type
	if (c->type_ != type_)
		return;

	// Reset properties
	properties_.clear();

	// Copy object properties
	if (!c->properties_.isEmpty())
	{
		c->properties_.copyTo(properties_);
		this->parent_map_ = c->parent_map_;
		this->filtered_   = c->filtered_;
	}
}

// -----------------------------------------------------------------------------
// Returns true if the object has a property matching [key]
// -----------------------------------------------------------------------------
bool MapObject::hasProp(const string& key)
{
	if (properties_.propertyExists(key))
		return properties_[key].hasValue();

	return false;
}

// -----------------------------------------------------------------------------
// Returns the value of the boolean property matching [key]
// -----------------------------------------------------------------------------
bool MapObject::boolProperty(const string& key)
{
	// If the property exists already, return it
	if (properties_[key].hasValue())
		return properties_[key].boolValue();

	// Otherwise check the game configuration for a default value
	else
	{
		auto prop = Game::configuration().getUDMFProperty(key, type_);
		if (prop)
			return prop->defaultValue().boolValue();
		else
			return false;
	}
}

// -----------------------------------------------------------------------------
// Returns the value of the integer property matching [key]
// -----------------------------------------------------------------------------
int MapObject::intProperty(const string& key)
{
	// If the property exists already, return it
	if (properties_[key].hasValue())
		return properties_[key].intValue();

	// Otherwise check the game configuration for a default value
	else
	{
		auto prop = Game::configuration().getUDMFProperty(key, type_);
		if (prop)
			return prop->defaultValue().intValue();
		else
			return 0;
	}
}

// -----------------------------------------------------------------------------
// Returns the value of the float property matching [key]
// -----------------------------------------------------------------------------
double MapObject::floatProperty(const string& key)
{
	// If the property exists already, return it
	if (properties_[key].hasValue())
		return properties_[key].floatValue();

	// Otherwise check the game configuration for a default value
	else
	{
		auto prop = Game::configuration().getUDMFProperty(key, type_);
		if (prop)
			return prop->defaultValue().floatValue();
		else
			return 0;
	}
}

// -----------------------------------------------------------------------------
// Returns the value of the string property matching [key]
// -----------------------------------------------------------------------------
string MapObject::stringProperty(const string& key)
{
	// If the property exists already, return it
	if (properties_[key].hasValue())
		return properties_[key].stringValue();

	// Otherwise check the game configuration for a default value
	else
	{
		auto prop = Game::configuration().getUDMFProperty(key, type_);
		if (prop)
			return prop->defaultValue().stringValue();
		else
			return "";
	}
}

// -----------------------------------------------------------------------------
// Sets the boolean value of the property [key] to [value]
// -----------------------------------------------------------------------------
void MapObject::setBoolProperty(const string& key, bool value)
{
	// Update modified time
	setModified();

	// Set property
	properties_[key] = value;
}

// -----------------------------------------------------------------------------
// Sets the integer value of the property [key] to [value]
// -----------------------------------------------------------------------------
void MapObject::setIntProperty(const string& key, int value)
{
	// Update modified time
	setModified();

	// Set property
	properties_[key] = value;
}

// -----------------------------------------------------------------------------
// Sets the float value of the property [key] to [value]
// -----------------------------------------------------------------------------
void MapObject::setFloatProperty(const string& key, double value)
{
	// Update modified time
	setModified();

	// Set property
	properties_[key] = value;
}

// -----------------------------------------------------------------------------
// Sets the string value of the property [key] to [value]
// -----------------------------------------------------------------------------
void MapObject::setStringProperty(const string& key, const string& value)
{
	// Update modified time
	setModified();

	// Set property
	properties_[key] = value;
}

// -----------------------------------------------------------------------------
// Writes all object properties to [backup]
// -----------------------------------------------------------------------------
void MapObject::backupTo(Backup* backup)
{
	// Save basic info
	backup->id   = obj_id_;
	backup->type = type_;

	// Save general properties to list
	properties_.copyTo(backup->properties);

	// Object-specific properties
	writeBackup(backup);
}

// -----------------------------------------------------------------------------
// Restores all object properties from [backup]
// -----------------------------------------------------------------------------
void MapObject::loadFromBackup(Backup* backup)
{
	// Check type match
	if (backup->type != type_)
	{
		Log::error(S_FMT("loadFromBackup: Mobj type mismatch, %d != %d", type_, backup->type));
		return;
	}
	// Check id match
	if (backup->id != obj_id_)
	{
		Log::error(S_FMT("loadFromBackup: Mobj id mismatch, %d != %d", obj_id_, backup->id));
		return;
	}

	// Update modified time
	setModified();

	// Load general properties from list
	properties_.clear();
	backup->properties.copyTo(properties_);

	// Object-specific properties
	readBackup(backup);
}

// -----------------------------------------------------------------------------
// Returns the backup struct for this object
// -----------------------------------------------------------------------------
MapObject::Backup* MapObject::backup(bool remove)
{
	if (remove)
		return obj_backup_.release();

	return obj_backup_.get();
}


// -----------------------------------------------------------------------------
//
// MapObject Class Static Functions
//
// -----------------------------------------------------------------------------


// -----------------------------------------------------------------------------
// Returns the property backup time (used for the undo system - if an object's
// properties are modified, they will be backed up first if they haven't since
// this time)
// -----------------------------------------------------------------------------
long MapObject::propBackupTime()
{
	return prop_backup_time;
}

// -----------------------------------------------------------------------------
// Begins property backup, any time a MapObject property is changed its
// properties will be backed up before changing (only once)
// -----------------------------------------------------------------------------
void MapObject::beginPropBackup(long current_time)
{
	prop_backup_time = current_time;
}

// -----------------------------------------------------------------------------
// End property backup
// -----------------------------------------------------------------------------
void MapObject::endPropBackup()
{
	prop_backup_time = -1;
}


// -----------------------------------------------------------------------------
// Checks the boolean property [prop] on all objects in [objects].
// If all values are the same, [value] is set and returns true, otherwise
// just returns false
// -----------------------------------------------------------------------------
bool MapObject::multiBoolProperty(vector<MapObject*>& objects, string prop, bool& value)
{
	// Check objects given
	if (objects.empty())
		return false;

	// Check values
	bool first = objects[0]->boolProperty(prop);
	for (unsigned a = 1; a < objects.size(); a++)
	{
		// Differing values
		if (objects[a]->boolProperty(prop) != first)
			return false;
	}

	// All had same value
	value = first;
	return true;
}

// -----------------------------------------------------------------------------
// Checks the integer property [prop] on all objects in [objects].
// If all values are the same, [value] is set and returns true, otherwise
// just returns false
// -----------------------------------------------------------------------------
bool MapObject::multiIntProperty(vector<MapObject*>& objects, string prop, int& value)
{
	// Check objects given
	if (objects.empty())
		return false;

	// Check values
	int first = objects[0]->intProperty(prop);
	for (unsigned a = 1; a < objects.size(); a++)
	{
		// Differing values
		if (objects[a]->intProperty(prop) != first)
			return false;
	}

	// All had same value
	value = first;
	return true;
}

// -----------------------------------------------------------------------------
// Checks the float property [prop] on all objects in [objects].
// If all values are the same, [value] is set and returns true, otherwise
// just returns false
// -----------------------------------------------------------------------------
bool MapObject::multiFloatProperty(vector<MapObject*>& objects, string prop, double& value)
{
	// Check objects given
	if (objects.empty())
		return false;

	// Check values
	double first = objects[0]->floatProperty(prop);
	for (unsigned a = 1; a < objects.size(); a++)
	{
		// Differing values
		if (objects[a]->floatProperty(prop) != first)
			return false;
	}

	// All had same value
	value = first;
	return true;
}

// -----------------------------------------------------------------------------
// Checks the string property [prop] on all objects in [objects].
// If all values are the same, [value] is set and returns true, otherwise
// just returns false
// -----------------------------------------------------------------------------
bool MapObject::multiStringProperty(vector<MapObject*>& objects, string prop, string& value)
{
	// Check objects given
	if (objects.empty())
		return false;

	// Check values
	string first = objects[0]->stringProperty(prop);
	for (unsigned a = 1; a < objects.size(); a++)
	{
		// Differing values
		if (objects[a]->stringProperty(prop) != first)
			return false;
	}

	// All had same value
	value = first;
	return true;
}<|MERGE_RESOLUTION|>--- conflicted
+++ resolved
@@ -99,11 +99,7 @@
 void MapObject::setModified()
 {
 	// Backup current properties if required
-<<<<<<< HEAD
-	if (modified_time_ < prop_backup_time)
-=======
-	if (id > 0 && modified_time < prop_backup_time)
->>>>>>> 07247327
+	if (obj_id_ > 0 && modified_time_ < prop_backup_time)
 	{
 		obj_backup_ = std::make_unique<Backup>();
 		backupTo(obj_backup_.get());
