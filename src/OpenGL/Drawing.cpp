
/*******************************************************************
 * SLADE - It's a Doom Editor
 * Copyright (C) 2008-2014 Simon Judd
 *
 * Email:       sirjuddington@gmail.com
 * Web:         http://slade.mancubus.net
 * Filename:    Drawing.cpp
 * Description: Various OpenGL drawing functions
 *
 * This program is free software; you can redistribute it and/or
 * modify it under the terms of the GNU General Public License
 * as published by the Free Software Foundation; either version 2
 * of the License, or (at your option) any later version.
 *
 * This program is distributed in the hope that it will be useful,
 * but WITHOUT ANY WARRANTY; without even the implied warranty of
 * MERCHANTABILITY or FITNESS FOR A PARTICULAR PURPOSE.  See the
 * GNU General Public License for more details.
 *
 * You should have received a copy of the GNU General Public License
 * along with this program; if not, write to the Free Software
 * Foundation, Inc., 51 Franklin Street, Fifth Floor, Boston, MA  02110-1301, USA.
 *******************************************************************/


/*******************************************************************
 * INCLUDES
 *******************************************************************/
#include "Main.h"
#include "Drawing.h"
#include "GLTexture.h"
#include "Archive/ArchiveManager.h"
#include "General/Console/Console.h"
#include "Utility/MathStuff.h"
#include "General/Misc.h"
#include "OpenGL.h"

#ifdef USE_SFML_RENDERWINDOW
#include <SFML/Graphics.hpp>
#else
#include <FTGL/ftgl.h>
#endif

#ifdef __WXGTK20__
#define GSocket GlibGSocket
#include <gtk-2.0/gtk/gtk.h>
#undef GSocket
#endif


/*******************************************************************
 * VARIABLES
 *******************************************************************/
CVAR(Bool, hud_statusbar, 1, CVAR_SAVE)
CVAR(Bool, hud_center, 1, CVAR_SAVE)
CVAR(Bool, hud_wide, 0, CVAR_SAVE)
CVAR(Bool, hud_bob, 0, CVAR_SAVE)

namespace Drawing
{
#ifdef USE_SFML_RENDERWINDOW
	sf::RenderWindow*	render_target = NULL;
	bool				text_state_reset = true;
#endif
	double				text_outline_width = 0;
	rgba_t				text_outline_colour = COL_BLACK;
};


/*******************************************************************
 * EXTERNAL VARIABLES
 *******************************************************************/
EXTERN_CVAR(Float, gl_ui_scale)


/*******************************************************************
 * FONTMANAGER CLASS
 *******************************************************************/
class FontManager
{
private:
#ifdef USE_SFML_RENDERWINDOW
	sf::Font	font_normal;
	sf::Font	font_condensed;
	sf::Font	font_bold;
	sf::Font	font_boldcondensed;
	sf::Font	font_mono;
	sf::Font	font_small;
#else
	FTFont*		font_normal;
	FTFont*		font_condensed;
	FTFont*		font_bold;
	FTFont*		font_boldcondensed;
	FTFont*		font_mono;
	FTFont*		font_small;
#endif
	static FontManager*	instance;

public:
	FontManager()
	{
#ifndef USE_SFML_RENDERWINDOW
		font_normal = NULL;
		font_condensed = NULL;
		font_bold = NULL;
		font_boldcondensed = NULL;
		font_mono = NULL;
		font_small = NULL;
#endif
	}
	~FontManager()
	{
#ifndef USE_SFML_RENDERWINDOW
		if (font_normal)		{ delete font_normal;			font_normal = NULL;			}
		if (font_condensed)		{ delete font_condensed;		font_condensed = NULL;		}
		if (font_bold)			{ delete font_bold;				font_bold = NULL;			}
		if (font_boldcondensed) { delete font_boldcondensed;	font_boldcondensed = NULL;	}
		if (font_mono)			{ delete font_mono;				font_mono = NULL;			}
		if (font_small)			{ delete font_small;			font_small = NULL;			}
#endif
	}

	static FontManager*	getInstance()
	{
		if (!instance)
			instance = new FontManager();

		return instance;
	}
	int initFonts();

#ifdef USE_SFML_RENDERWINDOW
	sf::Font*	getFont(int font);
	int			getLineHeight(int font);
#else
	FTFont*		getFont(int font);
	int			getLineHeight(int font);
#endif

};
#define theFontManager FontManager::getInstance()
FontManager* FontManager::instance = NULL;


/*******************************************************************
 * FONTMANAGER CLASS FUNCTIONS
 *******************************************************************/

#ifdef USE_SFML_RENDERWINDOW

/* FontManager::initFonts
 * Loads all needed fonts for rendering. SFML 2.x implementation
 *******************************************************************/
int FontManager::initFonts()
{
	// --- Load general fonts ---
	int ret = 0;

	// Normal
	ArchiveEntry* entry = theArchiveManager->programResourceArchive()->entryAtPath("fonts/dejavu_sans.ttf");
	if (entry) ++ret, font_normal.loadFromMemory((const char*)entry->getData(), entry->getSize());

	// Condensed
	entry = theArchiveManager->programResourceArchive()->entryAtPath("fonts/dejavu_sans_c.ttf");
	if (entry) ++ret, font_condensed.loadFromMemory((const char*)entry->getData(), entry->getSize());

	// Bold
	entry = theArchiveManager->programResourceArchive()->entryAtPath("fonts/dejavu_sans_b.ttf");
	if (entry) ++ret, font_bold.loadFromMemory((const char*)entry->getData(), entry->getSize());

	// Condensed Bold
	entry = theArchiveManager->programResourceArchive()->entryAtPath("fonts/dejavu_sans_cb.ttf");
	if (entry) ++ret, font_boldcondensed.loadFromMemory((const char*)entry->getData(), entry->getSize());

	// Monospace
	entry = theArchiveManager->programResourceArchive()->entryAtPath("fonts/dejavu_mono.ttf");
	if (entry) ++ret, font_small.loadFromMemory((const char*)entry->getData(), entry->getSize());

	return ret;
}

#else
/* FontManager::initFonts
 * Loads all needed fonts for rendering. Non-SFML implementation
 *******************************************************************/
int FontManager::initFonts()
{
	// --- Load general fonts ---
	int ret = 0;

	if (font_normal)		{ delete font_normal;			font_normal = NULL;			}
	if (font_condensed)		{ delete font_condensed;		font_condensed = NULL;		}
	if (font_bold)			{ delete font_bold;				font_bold = NULL;			}
	if (font_boldcondensed) { delete font_boldcondensed;	font_boldcondensed = NULL;	}
	if (font_mono)			{ delete font_mono;				font_mono = NULL;			}
	if (font_small)			{ delete font_small;			font_small = NULL;			}

	// Normal
	ArchiveEntry* entry = theArchiveManager->programResourceArchive()->entryAtPath("fonts/dejavu_sans.ttf");
	if (entry)
	{
		font_normal = new FTTextureFont(entry->getData(), entry->getSize());
		font_normal->FaceSize(12 * gl_ui_scale);

		// Check it loaded ok
		if (font_normal->Error())
		{
			delete font_normal;
			font_normal = NULL;
		}
		else ++ ret;
	}

	// Condensed
	entry = theArchiveManager->programResourceArchive()->entryAtPath("fonts/dejavu_sans_c.ttf");
	if (entry)
	{
		font_condensed = new FTTextureFont(entry->getData(), entry->getSize());
		font_condensed->FaceSize(12 * gl_ui_scale);

		// Check it loaded ok
		if (font_condensed->Error())
		{
			delete font_condensed;
			font_condensed = NULL;
		}
		else ++ ret;
	}

	// Bold
	entry = theArchiveManager->programResourceArchive()->entryAtPath("fonts/dejavu_sans_b.ttf");
	if (entry)
	{
		font_bold = new FTTextureFont(entry->getData(), entry->getSize());
		font_bold->FaceSize(12 * gl_ui_scale);

		// Check it loaded ok
		if (font_bold->Error())
		{
			delete font_bold;
			font_bold = NULL;
		}
		else ++ ret;
	}

	// Condensed bold
	entry = theArchiveManager->programResourceArchive()->entryAtPath("fonts/dejavu_sans_cb.ttf");
	if (entry)
	{
		font_boldcondensed = new FTTextureFont(entry->getData(), entry->getSize());
		font_boldcondensed->FaceSize(12 * gl_ui_scale);

		// Check it loaded ok
		if (font_boldcondensed->Error())
		{
			delete font_boldcondensed;
			font_boldcondensed = NULL;
		}
		else ++ ret;
	}

	// Monospace
	entry = theArchiveManager->programResourceArchive()->entryAtPath("fonts/dejavu_mono.ttf");
	if (entry)
	{
		font_mono = new FTTextureFont(entry->getData(), entry->getSize());
		font_mono->FaceSize(12 * gl_ui_scale);

		// Check it loaded ok
		if (font_mono->Error())
		{
			delete font_mono;
			font_mono = NULL;
		}
		else ++ ret;
	}

	// Small
	entry = theArchiveManager->programResourceArchive()->entryAtPath("fonts/dejavu_sans.ttf");
	if (entry)
	{
		font_small = new FTTextureFont(entry->getData(), entry->getSize());
		font_small->FaceSize(((12 * gl_ui_scale) * 0.6) + 1);

		// Check it loaded ok
		if (font_small->Error())
		{
			delete font_small;
			font_small = NULL;
		}
		else ++ ret;
	}

	return ret;
}
#endif

/* FontManager::getFont
 * Returns a font
 *******************************************************************/
#ifdef USE_SFML_RENDERWINDOW
sf::Font* FontManager::getFont(int font)
{
	switch (font)
	{
	case Drawing::FONT_NORMAL:			return &font_normal;
	case Drawing::FONT_CONDENSED:		return &font_condensed;
	case Drawing::FONT_BOLD:			return &font_bold;
	case Drawing::FONT_BOLDCONDENSED:	return &font_boldcondensed;
	case Drawing::FONT_MONOSPACE:		return &font_mono;
	case Drawing::FONT_SMALL:			return &font_small;
	default:							return &font_normal;
	};
	return NULL;
}
#else // USE_SFML_RENDERWINDOW
FTFont* FontManager::getFont(int font)
{
	switch (font)
	{
	case Drawing::FONT_NORMAL:			return font_normal;
	case Drawing::FONT_CONDENSED:		return font_condensed;
	case Drawing::FONT_BOLD:			return font_bold;
	case Drawing::FONT_BOLDCONDENSED:	return font_boldcondensed;
	case Drawing::FONT_MONOSPACE:		return font_mono;
	case Drawing::FONT_SMALL:			return font_small;
	default:							return font_normal;
	};
	return NULL;
}
#endif // USE_SFML_RENDERWINDOW

/* FontManager::getFont
 * Returns the line height for [font]
 *******************************************************************/
#ifdef USE_SFML_RENDERWINDOW
int FontManager::getLineHeight(int font)
{
	return (int)getFont(font)->getLineSpacing(12 * gl_ui_scale);
}
#else // USE_SFML_RENDERWINDOW
int FontManager::getLineHeight(int font)
{
	// TODO: get from font
	return (12 * gl_ui_scale) * 1.2;
}
#endif // USE_SFML_RENDERWINDOW


/*******************************************************************
 * DRAWING NAMESPACE FUNCTIONS
 *******************************************************************/

/* Drawing::initFonts
 * Creates a FontManager if needed and let it init its own fonts
 *******************************************************************/
void Drawing::initFonts()
{
	theFontManager->initFonts();
}

/* Drawing::drawLine
 * Draws a line from [start] to [end]
 *******************************************************************/
void Drawing::drawLine(fpoint2_t start, fpoint2_t end)
{
	glBegin(GL_LINES);
	glVertex2d(start.x, start.y);
	glVertex2d(end.x, end.y);
	glEnd();
}

/* Drawing::drawLine
 * Draws a line from [x1,y1] to [x2,y2]
 *******************************************************************/
void Drawing::drawLine(double x1, double y1, double x2, double y2)
{
	glBegin(GL_LINES);
	glVertex2d(x1, y1);
	glVertex2d(x2, y2);
	glEnd();
}

/* Drawing::drawLineTabbed
 * Draws a line from [start] to [end]
 *******************************************************************/
void Drawing::drawLineTabbed(fpoint2_t start, fpoint2_t end, double tab, double tab_max)
{
	// Draw line
	glBegin(GL_LINES);
	glVertex2d(start.x, start.y);
	glVertex2d(end.x, end.y);
	glEnd();

	// Calculate midpoint
	fpoint2_t mid;
	mid.x = start.x + ((end.x - start.x) * 0.5);
	mid.y = start.y + ((end.y - start.y) * 0.5);

	// Calculate tab length
	double tablen = MathStuff::distance(start, end) * tab;
	if (tablen > tab_max) tablen = tab_max;
	if (tablen < 2) tablen = 2;

	// Calculate tab endpoint
	fpoint2_t invdir(-(end.y - start.y), end.x - start.x);
	invdir.normalize();

	// Draw tab
	glBegin(GL_LINES);
	glVertex2d(mid.x, mid.y);
	glVertex2d(mid.x - invdir.x*tablen, mid.y - invdir.y*tablen);
	glEnd();
}

/* Drawing::drawArrow
 * Draws a line from [p1] to [p2] with an arrowhead at the [p1] end.
 * If [twoway] is true, an arrowhead is also drawn at the [p2] end
 *******************************************************************/
void Drawing::drawArrow(fpoint2_t p1, fpoint2_t p2, rgba_t color, bool twoway, double ah_angle, double ah_length)
{
	fpoint2_t a1l, a1r, a2l, a2r;
	fpoint2_t vector = p1 - p2;
	double angle = atan2(-vector.y, vector.x);
	a1l = a1r = p1;
	a1l.x += ah_length * sin(angle - ah_angle); a1l.y += ah_length * cos(angle - ah_angle);
	a1r.x -= ah_length * sin(angle + ah_angle); a1r.y -= ah_length * cos(angle + ah_angle);
	if (twoway)
	{
		vector = p2 - p1;
		angle = atan2(-vector.y, vector.x);
		a2l = a2r = p2;
		a2l.x += ah_length * sin(angle - ah_angle); a2l.y += ah_length * cos(angle - ah_angle);
		a2r.x -= ah_length * sin(angle + ah_angle); a2r.y -= ah_length * cos(angle + ah_angle);
	}
	OpenGL::setColour(color);
	glBegin(GL_LINES);
	glVertex2d(p1.x, p1.y);
	glVertex2d(p2.x, p2.y);
	glVertex2d(p1.x, p1.y);
	glVertex2d(a1l.x, a1l.y);
	glVertex2d(p1.x, p1.y);
	glVertex2d(a1r.x, a1r.y);
	glEnd();
	if (twoway)
	{
		glBegin(GL_LINES);
		glVertex2d(p2.x, p2.y);
		glVertex2d(a2l.x, a2l.y);
		glEnd();
		glBegin(GL_LINES);
		glVertex2d(p2.x, p2.y);
		glVertex2d(a2r.x, a2r.y);
		glEnd();
	}
}

/* Drawing::drawRect
 * Draws a rectangle from [tl] to [br]
 *******************************************************************/
void Drawing::drawRect(fpoint2_t tl, fpoint2_t br)
{
	glBegin(GL_LINE_LOOP);
	glVertex2d(tl.x, tl.y);
	glVertex2d(tl.x, br.y);
	glVertex2d(br.x, br.y);
	glVertex2d(br.x, tl.y);
	glEnd();
}

/* Drawing::drawRect
 * Draws a rectangle from [x1,y1] to [x2,y2]
 *******************************************************************/
void Drawing::drawRect(double x1, double y1, double x2, double y2)
{
	glBegin(GL_LINE_LOOP);
	glVertex2d(x1, y1);
	glVertex2d(x1, y2);
	glVertex2d(x2, y2);
	glVertex2d(x2, y1);
	glEnd();
}

/* Drawing::drawFilledRect
 * Draws a filled rectangle from [tl] to [br]
 *******************************************************************/
void Drawing::drawFilledRect(fpoint2_t tl, fpoint2_t br)
{
	glBegin(GL_QUADS);
	glVertex2d(tl.x, tl.y);
	glVertex2d(tl.x, br.y);
	glVertex2d(br.x, br.y);
	glVertex2d(br.x, tl.y);
	glEnd();
}

/* Drawing::drawFilledRect
 * Draws a filled rectangle from [x1,y1] to [x2,y2]
 *******************************************************************/
void Drawing::drawFilledRect(double x1, double y1, double x2, double y2)
{
	glBegin(GL_QUADS);
	glVertex2d(x1, y1);
	glVertex2d(x1, y2);
	glVertex2d(x2, y2);
	glVertex2d(x2, y1);
	glEnd();
}

/* Drawing::drawBorderedRect
 * Draws a filled rectangle with a border from [x1,y1] to [x2,y2]
 *******************************************************************/
void Drawing::drawBorderedRect(fpoint2_t tl, fpoint2_t br, rgba_t colour, rgba_t border_colour)
{
	drawBorderedRect(tl.x, tl.y, br.x, br.y, colour, border_colour);
}

/* Drawing::drawBorderedRect
 * Draws a filled rectangle with a border from [x1,y1] to [x2,y2]
 *******************************************************************/
void Drawing::drawBorderedRect(double x1, double y1, double x2, double y2, rgba_t colour, rgba_t border_colour)
{
	// Rect
	OpenGL::setColour(colour, false);
	glBegin(GL_QUADS);
	glVertex2d(x1, y1);
	glVertex2d(x1, y2);
	glVertex2d(x2, y2);
	glVertex2d(x2, y1);
	glEnd();

	// Border
	OpenGL::setColour(border_colour, false);
	glBegin(GL_LINE_LOOP);
	glVertex2d(x1, y1);
	glVertex2d(x1, y2-1);
	glVertex2d(x2-1, y2-1);
	glVertex2d(x2-1, y1);
	glEnd();
}

/* Drawing::drawEllipse
 * Draws an ellipse at [mid]
 *******************************************************************/
void Drawing::drawEllipse(fpoint2_t mid, double radius_x, double radius_y, int sides, rgba_t colour)
{
	// Set colour
	OpenGL::setColour(colour, false);

	// Draw circle as line loop
	glBegin(GL_LINE_LOOP);
	double rot = 0;
	for (int a = 0; a < sides; a++)
	{
		glVertex2d(mid.x + sin(rot) * radius_x, mid.y - cos(rot) * radius_y);
		rot -= (3.1415926535897932384626433832795 * 2) / (double)sides;
	}
	glEnd();
}

/* Drawing::drawFilledEllipse
 * Draws a filled ellipse at [mid]
 *******************************************************************/
void Drawing::drawFilledEllipse(fpoint2_t mid, double radius_x, double radius_y, int sides, rgba_t colour)
{
	// Set colour
	OpenGL::setColour(colour, false);

	// Draw circle as line loop
	glBegin(GL_TRIANGLE_FAN);
	glVertex2d(mid.x, mid.y);
	double rot = 0;
	for (int a = 0; a < sides + 1; a++)
	{
		glVertex2d(mid.x + sin(rot) * radius_x, mid.y - cos(rot) * radius_y);
		rot -= (3.1415926535897932384626433832795 * 2) / (double)sides;
	}
	glEnd();
}

/* Drawing::fitTextureWithin
 * Fits [tex] within the rectangle from [x1,y1] to [x2,y2], centered
 * and keeping the correct aspect ratio. If [upscale] is true the
 * texture will be zoomed to fit the rectangle. Returns the resulting
 * texture rectangle coordinates
 *******************************************************************/
frect_t Drawing::fitTextureWithin(GLTexture* tex, double x1, double y1, double x2, double y2, double padding, double max_scale)
{
	// Ignore null texture
	if (!tex)
		return frect_t();

	double width = x2 - x1;
	double height = y2 - y1;

	// Get image dimensions
	double x_dim = (double)tex->getWidth();
	double y_dim = (double)tex->getHeight();

	// Get max scale for x and y (including padding)
	double x_scale = ((double)width - padding) / x_dim;
	double y_scale = ((double)width - padding) / y_dim;

	// Set scale to smallest of the 2 (so that none of the texture will be clipped)
	double scale = MIN(x_scale, y_scale);

	// Clamp scale to maximum desired scale
	if (scale > max_scale)
		scale = max_scale;

	// Return the fitted rectangle
	return frect_t(x1 + width*0.5 - (scale*tex->getWidth()*0.5),
	               y1 + height*0.5 - (scale*tex->getHeight()*0.5),
	               x1 + width*0.5 + (scale*tex->getWidth()*0.5),
	               y1 + height*0.5 + (scale*tex->getHeight()*0.5));
}

/* Drawing::drawTextureWithin
 * Draws [tex] within the rectangle from [x1,y1] to [x2,y2], centered
 * and keeping the correct aspect ratio. If [upscale] is true the
 * texture will be zoomed to fit the rectangle
 *******************************************************************/
void Drawing::drawTextureWithin(GLTexture* tex, double x1, double y1, double x2, double y2, double padding, double max_scale)
{
	// Ignore null texture
	if (!tex)
		return;

	double width = x2 - x1;
	double height = y2 - y1;

	// Get image dimensions
	double x_dim = (double)tex->getWidth();
	double y_dim = (double)tex->getHeight();

	// Get max scale for x and y (including padding)
	double x_scale = ((double)width - padding) / x_dim;
	double y_scale = ((double)height - padding) / y_dim;

	// Set scale to smallest of the 2 (so that none of the texture will be clipped)
	double scale = MIN(x_scale, y_scale);

	// Clamp scale to maximum desired scale
	if (scale > max_scale)
		scale = max_scale;

	// Now draw the texture
	glPushMatrix();
	glTranslated(x1 + width*0.5, y1 + height*0.5, 0);	// Translate to middle of area
	glScaled(scale, scale, scale);						// Scale to fit within area
	tex->draw2d(tex->getWidth()*-0.5, tex->getHeight()*-0.5);
	glPopMatrix();
}

#ifdef USE_SFML_RENDERWINDOW
/*******************************************************************
 * SFML 2.x TEXT FUNCTION IMPLEMENTATIONS
 *******************************************************************/

/* Drawing::drawText
 * Draws [text] at [x,y]. If [bounds] is not null, the bounding
 * coordinates of the rendered text string are written to it.
 *******************************************************************/
void Drawing::drawText(string text, int x, int y, rgba_t colour, int font, int alignment, frect_t* bounds)
{
	// Setup SFML string
	sf::Text sf_str;
	sf_str.setString(UTF8(text));
	sf_str.setPosition(x, y);
	sf_str.setColor(sf::Color(colour.r, colour.g, colour.b, colour.a));

	// Set font
	sf::Font* f = theFontManager->getFont(font);
	sf_str.setFont(*f);
	if (font == FONT_SMALL)
		sf_str.setCharacterSize(((12 * gl_ui_scale) * 0.6) + 1);
	else
		sf_str.setCharacterSize(12 * gl_ui_scale);

	// Setup alignment
	if (alignment != ALIGN_LEFT)
	{
		float width = sf_str.getLocalBounds().width;

		if (alignment == ALIGN_CENTER)
			sf_str.move(-MathStuff::round(width*0.5), 0.0f);
		else
			sf_str.move(-width, 0.0f);
	}

	// Set bounds rect
	if (bounds)
	{
		sf::FloatRect rect = sf_str.getGlobalBounds();
		bounds->set(rect.left, rect.top, rect.left+rect.width, rect.top+rect.height);
	}

	// Draw the string
	if (render_target)
	{
		if (text_state_reset)
			setTextState(true);

		if (text_outline_width > 0)
		{
#if (SFML_VERSION_MAJOR == 2 && SFML_VERSION_MINOR >= 4) || SFML_VERSION_MAJOR > 2
			// Set text outline if SFML version is 2.4 or later
			sf_str.setOutlineThickness(text_outline_width);
			sf_str.setOutlineColor(
				sf::Color(
					text_outline_colour.r,
					text_outline_colour.g,
					text_outline_colour.b,
					text_outline_colour.a
				)
			);
#else
			// On SFML < 2.4, use old hacky outline method
			sf_str.setColor(
				sf::Color(
					text_outline_colour.r,
					text_outline_colour.g,
					text_outline_colour.b,
					text_outline_colour.a
				)
			);
			sf_str.setPosition(x - text_outline_width, y - text_outline_width);
			render_target->draw(sf_str);
			sf_str.setPosition(x - text_outline_width, y + text_outline_width);
			render_target->draw(sf_str);
			sf_str.setPosition(x + text_outline_width, y + text_outline_width);
			render_target->draw(sf_str);
			sf_str.setPosition(x + text_outline_width, y - text_outline_width);
			render_target->draw(sf_str);
			sf_str.setPosition(x, y);
#endif
		}

		// Draw
		render_target->draw(sf_str);

		if (text_state_reset)
			setTextState(false);
	}
}

/* Drawing::textExtents
 * Returns the width and height of [text] when drawn with [font]
 *******************************************************************/
fpoint2_t Drawing::textExtents(string text, int font)
{
	// Setup SFML string
	sf::Text sf_str;
	sf_str.setString(CHR(text));

	// Set font
	sf::Font* f = theFontManager->getFont(font);
	sf_str.setFont(*f);
	if (font == FONT_SMALL)
		sf_str.setCharacterSize(((12 * gl_ui_scale) * 0.6) + 1);
	else
		sf_str.setCharacterSize(12 * gl_ui_scale);

	// Return width and height of text
	sf::FloatRect rect = sf_str.getGlobalBounds();
	return fpoint2_t(rect.width, rect.height);
}

#else
/*******************************************************************
 * FTGL TEXT FUNCTION IMPLEMENTATIONS
 *******************************************************************/

/* Drawing::drawText
 * Draws [text] at [x,y]. If [bounds] is not null, the bounding
 * coordinates of the rendered text string are written to it.
 *******************************************************************/
void Drawing::drawText(string text, int x, int y, rgba_t colour, int font, int alignment, frect_t* bounds)
{
	// Get desired font
	FTFont* ftgl_font = theFontManager->getFont(font);

	// If FTGL font is invalid, do nothing
	if (!ftgl_font)
		return;

	// Setup alignment
	FTBBox bbox = ftgl_font->BBox(CHR(text), -1);
	int xpos = x;
	int ypos = y;
	float width = bbox.Upper().X() - bbox.Lower().X();
	float height = ftgl_font->LineHeight();
	if (alignment != ALIGN_LEFT)
	{
		if (alignment == ALIGN_CENTER)
			xpos -= MathStuff::round(width*0.5);
		else
			xpos -= width;
	}

	// Set bounds rect
	if (bounds)
	{
		bbox = ftgl_font->BBox(CHR(text), -1, FTPoint(xpos, ypos));
		bounds->set(bbox.Lower().X(), bbox.Lower().Y(), bbox.Upper().X(), bbox.Lower().Y() + height);
	}

	// Draw the string
	glPushMatrix();
	glTranslatef(xpos, ypos + ftgl_font->FaceSize(), 0.0f);
	glTranslatef(-0.375f, -0.375f, 0);
	glScalef(1.0f, -1.0f, 1.0f);
	if (text_outline_width > 0)
	{
		// Draw outline if set
		OpenGL::setColour(text_outline_colour);
		glTranslatef(-1.0f, -1.0f, 0.0f);
		ftgl_font->Render(CHR(text), -1);
		glTranslatef(0.0f, 2.0f, 0.0f);
		ftgl_font->Render(CHR(text), -1);
		glTranslatef(2.0f, 0.0f, 0.0f);
		ftgl_font->Render(CHR(text), -1);
		glTranslatef(0.0f, -2.0f, 0.0f);
		ftgl_font->Render(CHR(text), -1);
		glTranslatef(-1.0f, 1.0f, 0.0f);
	}
	OpenGL::setColour(colour);
	ftgl_font->Render(CHR(text), -1);
	glPopMatrix();
}

/* Drawing::textExtents
 * Returns the width and height of [text] when drawn with [font]
 *******************************************************************/
fpoint2_t Drawing::textExtents(string text, int font)
{
	// Get desired font
	FTFont* ftgl_font = theFontManager->getFont(font);

	// If FTGL font is invalid, return empty
	if (!ftgl_font)
		return fpoint2_t(0,0);

	// Return width and height of text
	FTBBox bbox = ftgl_font->BBox(CHR(text), -1);
	return fpoint2_t(bbox.Upper().X() - bbox.Lower().X(), ftgl_font->LineHeight());
}

#endif

/* Drawing::enableTextStateReset
 * When enabled, the OpenGL state is set for text rendering each time
 * drawText is called and restored after (SFML only)
 *******************************************************************/
void Drawing::enableTextStateReset(bool enable)
{
#ifdef USE_SFML_RENDERWINDOW
	text_state_reset = enable;
#endif
}

/* Drawing::setTextState
 * Sets or restores (depending on [set]) the OpenGL state for SFML
 * text rendering
 *******************************************************************/
void Drawing::setTextState(bool set)
{
#ifdef USE_SFML_RENDERWINDOW
	if (set)
	{
		// Push related states
		glPushMatrix();
		glMatrixMode(GL_TEXTURE);
		glPushMatrix();
		glMatrixMode(GL_PROJECTION);
		glPushMatrix();
		glPushAttrib(GL_VIEWPORT_BIT);
		render_target->resetGLStates();
	}
	else
	{
		// Pop related states
		glPopAttrib();
		glMatrixMode(GL_PROJECTION);
		glPopMatrix();
		glMatrixMode(GL_TEXTURE);
		glPopMatrix();
		glMatrixMode(GL_MODELVIEW);
		glPopMatrix();
	}
#endif
}

<<<<<<< HEAD
int Drawing::getFontLineHeight(int font)
{
#ifdef USE_SFML_RENDERWINDOW
	return theFontManager->getFont(font)->getLineSpacing(12 * gl_ui_scale);
#else
	return textExtents("Wg", font).y;
#endif
=======
/* Drawing::setTextOutline
 * Sets the [thickness] and [colour] of the outline to use when
 * drawing text
 *******************************************************************/
void Drawing::setTextOutline(double thickness, rgba_t colour)
{
	text_outline_width = thickness;
	text_outline_colour = colour;
>>>>>>> 73f03b51
}

/* Drawing::drawHud
 * Draws doom hud offset guide lines, from the center
 *******************************************************************/
void Drawing::drawHud()
{
	// Determine some variables
	int hw = 160;
	int hh = 100;
	if (hud_wide) hw = 177;

	// Draw 320x200 screen outline
	glColor4f(0.0f, 0.0f, 0.0f, 1.0f);
	glLineWidth(1.5f);
	drawRect(-hw, -hh, hw, hh);

	// Draw statusbar line if needed
	glLineWidth(1.0f);
	glColor4f(0.0f, 0.0f, 0.0f, 0.5f);
	if (hud_statusbar)
	{
		drawLine(-hw, 68, hw, 68);	// Doom's status bar: 32 pixels tall
		drawLine(-hw, 62, hw, 62);	// Hexen: 38 pixels
		drawLine(-hw, 58, hw, 58);	// Heretic: 42 pixels
	}

	// Draw center lines if needed
	if (hud_center)
	{
		drawLine(-hw, 0, hw, 0);
		drawLine(0, -hh, 0, hh);
	}

	// Draw normal screen edge guides if widescreen
	if (hud_wide)
	{
		drawLine(-160, -100, -160, 100);
		drawLine(160, -100, 160, 100);
	}

	// Draw weapon bobbing guides
	if (hud_bob)
	{
		glLineWidth(0.8f);
		drawRect(-hw - 16, -hh - 16, hw + 16, hh + 16);
	}
}

#ifdef USE_SFML_RENDERWINDOW
/* Drawing::setRenderTarget
 * Sets the SFML render target to [target]
 *******************************************************************/
void Drawing::setRenderTarget(sf::RenderWindow* target)
{
	render_target = target;
}
#endif


// The following functions are taken from CodeLite (http://codelite.org)

wxColour Drawing::getPanelBGColour()
{
#ifdef __WXGTK__
	static bool     intitialized(false);
	static wxColour bgColour(wxSystemSettings::GetColour(wxSYS_COLOUR_3DFACE));

	if( !intitialized )
	{
		// try to get the background colour from a menu
		GtkWidget* menu = gtk_window_new(GTK_WINDOW_TOPLEVEL);
		GtkStyle*   def = gtk_rc_get_style( menu );
		if(!def)
			def = gtk_widget_get_default_style();

		if(def)
		{
			GdkColor col = def->bg[GTK_STATE_NORMAL];
			bgColour = wxColour(col);
		}
		gtk_widget_destroy( menu );
		intitialized = true;
	}
	return bgColour;
#else
	return wxSystemSettings::GetColour(wxSYS_COLOUR_3DFACE);
#endif
}

wxColour Drawing::getMenuTextColour()
{
	return wxSystemSettings::GetColour(wxSYS_COLOUR_MENUTEXT);
}

wxColour Drawing::getMenuBarBGColour()
{
	return wxSystemSettings::GetColour(wxSYS_COLOUR_MENU);
}

wxColour Drawing::lightColour(const wxColour& colour, float percent)
{
	if(percent == 0)
	{
		return colour;
	}

	// Convert to HSL
	hsl_t hsl = Misc::rgbToHsl(rgba_t(colour.Red(), colour.Green(), colour.Blue()));

	// Increase luminance
	hsl.l += (float)((percent * 5.0)/100.0);
	if (hsl.l > 1.0) hsl.l = 1.0;

	rgba_t rgb = Misc::hslToRgb(hsl);
	return wxColour(rgb.r, rgb.g, rgb.b);
}

wxColour Drawing::darkColour(const wxColour& colour, float percent)
{
	if(percent == 0)
	{
		return colour;
	}

	// Convert to HSL
	hsl_t hsl = Misc::rgbToHsl(rgba_t(colour.Red(), colour.Green(), colour.Blue()));

	// Decrease luminance
	hsl.l -= (float)((percent * 5.0)/100.0);
	if (hsl.l < 0) hsl.l = 0;

	rgba_t rgb = Misc::hslToRgb(hsl);
	return wxColour(rgb.r, rgb.g, rgb.b);
}


/*******************************************************************
 * STEXTBOX CLASS FUNCTIONS
 *******************************************************************/

using namespace Drawing;

/* STextBox::STextBox
 * STextBox class constructor
 *******************************************************************/
STextBox::STextBox(string text, int font, int width, int line_height)
{
	this->font = font;
	this->width = width;
	this->height = 0;
	this->line_height = line_height;
	setText(text);
}

/* STextBox::getLineHeight
 * Returns the current line height
 *******************************************************************/
int STextBox::getLineHeight()
{
	if (line_height < 0)
		return theFontManager->getLineHeight(font);
	else
		return line_height;
}

/* STextBox::split
 * Splits [text] into separate lines (split by newlines), also
 * performs further splitting to word wrap the text within the box
 *******************************************************************/
void STextBox::split(string text)
{
	// Clear current text lines
	lines.clear();

	// Do nothing for empty string
	if (text.IsEmpty())
		return;

	// Split at newlines
	wxArrayString split = wxSplit(text, '\n');
	for (unsigned a = 0; a < split.Count(); a++)
		lines.push_back(split[a]);

	// Don't bother wrapping if width is really small
	if (width < 32)
		return;

	// Word wrap
	unsigned line = 0;
	while (line < lines.size())
	{
		// Ignore empty or single-character line
		if (lines[line].length() < 2)
		{
			line++;
			continue;
		}

		// Get line width
		double width = Drawing::textExtents(lines[line], font).x;

		// Continue to next line if within box
		if (width < this->width)
		{
			line++;
			continue;
		}

		// Halve length until it fits in the box
		unsigned c = lines[line].length() - 1;
		while (width >= this->width)
		{
			if (c <= 1)
				break;

			c *= 0.5;
			width = Drawing::textExtents(lines[line].Mid(0, c), font).x;
		}

		// Increment length until it doesn't fit
		while (width < this->width)
		{
			c++;
			width = Drawing::textExtents(lines[line].Mid(0, c), font).x;
		}
		c--;

		// Find previous space
		int sc = c;
		while (sc >= 0)
		{
			if (lines[line][sc] == ' ')
				break;
			sc--;
		}
		if (sc <= 0)
			sc = c;
		else
			sc++;

		// Split line
		string nl = lines[line].Mid(sc);
		lines[line] = lines[line].Mid(0, sc);
		lines.insert(lines.begin() + line + 1, nl);
		line++;
	}

	// Update height
	if (line_height < 0)
		height = Drawing::textExtents(lines[0], font).y * lines.size();
	else
		height = line_height * lines.size();
}

/* STextBox::setText
 * Sets the text box text
 *******************************************************************/
void STextBox::setText(string text)
{
	this->text = text;
	split(text);
}

/* STextBox::setSize
 * Sets the text box width
 *******************************************************************/
void STextBox::setSize(int width)
{
	this->width = width;
	split(this->text);
}

/* STextBox::setFont
 * Sets the text box font
 *******************************************************************/
void STextBox::setFont(int font)
{
	this->font = font;
	split(this->text);
}

/* STextBox::draw
 * Draws the text box
 *******************************************************************/
void STextBox::draw(int x, int y, rgba_t colour, int alignment)
{
	if (lines.empty())
		return;

	// Adjust x for alignment
	if (alignment == Drawing::ALIGN_CENTER)
		x = x + (width * 0.5);
	else if (alignment == Drawing::ALIGN_RIGHT)
		x = x + width;

	frect_t b;
	Drawing::enableTextStateReset(false);
	Drawing::setTextState(true);
	for (unsigned a = 0; a < lines.size(); a++)
	{
		Drawing::drawText(lines[a], x, y, colour, font, alignment, &b);

		if (line_height < 0)
			y += b.height();
		else
			y += line_height;
	}
	Drawing::enableTextStateReset(true);
	Drawing::setTextState(false);
}

/*
CONSOLE_COMMAND(d_testfont, 1) {
	ArchiveEntry* entry = theArchiveManager->programResourceArchive()->entryAtPath(S_FMT("fonts/%s.ttf", args[0]));
	if (entry) {
		if (Drawing::font_condensed) {
			delete Drawing::font_condensed;
			Drawing::font_condensed = NULL;
		}

		long size = 12;
		if (args.size() > 1)
			args[1].ToLong(&size);

		Drawing::font_condensed = new FTTextureFont(entry->getData(), entry->getSize());
		Drawing::font_condensed->FaceSize(size);
	}
}
*/<|MERGE_RESOLUTION|>--- conflicted
+++ resolved
@@ -892,7 +892,16 @@
 #endif
 }
 
-<<<<<<< HEAD
+/* Drawing::setTextOutline
+ * Sets the [thickness] and [colour] of the outline to use when
+ * drawing text
+ *******************************************************************/
+void Drawing::setTextOutline(double thickness, rgba_t colour)
+{
+	text_outline_width = thickness;
+	text_outline_colour = colour;
+}
+
 int Drawing::getFontLineHeight(int font)
 {
 #ifdef USE_SFML_RENDERWINDOW
@@ -900,16 +909,6 @@
 #else
 	return textExtents("Wg", font).y;
 #endif
-=======
-/* Drawing::setTextOutline
- * Sets the [thickness] and [colour] of the outline to use when
- * drawing text
- *******************************************************************/
-void Drawing::setTextOutline(double thickness, rgba_t colour)
-{
-	text_outline_width = thickness;
-	text_outline_colour = colour;
->>>>>>> 73f03b51
 }
 
 /* Drawing::drawHud
