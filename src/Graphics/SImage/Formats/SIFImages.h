
class PNGChunk
{
public:
	PNGChunk(string_view name = "----") { memcpy(name_, name.data(), 4); }
	~PNGChunk() = default;

	string    name() const { return string(name_, 4); }
	uint32_t  size() const { return size_; }
	uint32_t  crc() const { return crc_; }
	MemChunk& data() { return data_; }

	void read(MemChunk& mc)
	{
		// Read size and chunk name
		mc.read(&size_, 4);
		mc.read(name_, 4);

		// Endianness correction
		size_ = wxUINT32_SWAP_ON_LE(size_);

		// Read chunk data
		data_.clear();
		mc.readMC(data_, size_);

		// Read crc
		mc.read(&crc_, 4);

		// Endianness correction
		crc_ = wxUINT32_SWAP_ON_LE(crc_);
	}

	void write(MemChunk& mc) const
	{
		// Endianness correction
		uint32_t size_swapped = wxUINT32_SWAP_ON_LE(size_);
		uint32_t crc_swapped  = wxUINT32_SWAP_ON_LE(crc_);

		// Write chunk data
		mc.write(&size_swapped, 4);
		mc.write(name_, 4);
		mc.write(data_.data(), size_);
		mc.write(&crc_swapped, 4);
	}

	void setData(const uint8_t* data, uint32_t size)
	{
		// Read given data
		data_.clear();
		data_.write(data, size);

		// Update variables
		size_ = size;

		// Note that the CRC is not computed just from
		// the chunk data, but also the chunk name! So
		// we need to write all that in a temporary MC
		MemChunk fulldata;
		fulldata.reSize(4 + size);
		fulldata.seek(0, SEEK_SET);
		fulldata.write(name_, 4);
		fulldata.write(data, size);
		crc_ = fulldata.crc();
		fulldata.clear();
	}

	void setData(MemChunk& mc) { setData(mc.data(), mc.size()); }

private:
	uint32_t size_ = 0;
	char     name_[4];
	MemChunk data_;
	uint32_t crc_ = 0;
};

// TODO: Keep PNG chunks in SImage so they are preserved between load/save
class SIFPng : public SIFormat
{
public:
	SIFPng() : SIFormat("png", "PNG", "png") {}

	bool isThisFormat(MemChunk& mc) override
	{
		// Reset MemChunk
		mc.seek(0, SEEK_SET);

		// Check size
		if (mc.size() > 8)
		{
			// Check for PNG header
			if (mc[0] == 137 && mc[1] == 80 && mc[2] == 78 && mc[3] == 71 && mc[4] == 13 && mc[5] == 10 && mc[6] == 26
				&& mc[7] == 10)
				return true;
		}

		return false;
	}

	SImage::Info info(MemChunk& mc, int index) override
	{
		SImage::Info inf;
		inf.format = "png";
		inf.width  = 0;
		inf.height = 0;

		// Read first chunk
		mc.seek(8, SEEK_SET);
		PNGChunk chunk;
		chunk.read(mc);
		// Should be IHDR
		int bpp = 32;
		if (chunk.name() == "IHDR")
		{
			// Read IHDR data
			IhdrChunk ihdr;
			chunk.data().read(&ihdr, 13, 0);

			// Set info from IHDR
			inf.width  = ihdr.width;
			inf.height = ihdr.height;
			bpp        = ihdr.bpp;
			if (ihdr.coltype == 3 && ihdr.bpp == 8)
			{
				// Only 8bpp 'indexed' pngs are counted as PalMask for now, all others will be converted to RGBA
				inf.colformat   = SImage::Type::PalMask;
				inf.has_palette = true;
			}
			else
				inf.colformat = SImage::Type::RGBA;
		}

		// Look for other info chunks (grAb or alPh)
		while (true)
		{
			chunk.read(mc);

			// Set format to alpha map if alPh present (and 8bpp)
			if (bpp == 8 && chunk.name() == "alPh")
				inf.colformat = SImage::Type::AlphaMap;

			// Set offsets if grAb present
			else if (chunk.name() == "grAb")
			{
				// Read offsets
				int32_t xoff, yoff;
				chunk.data().read(&xoff, 4, 0);
				chunk.data().read(&yoff, 4);
				inf.offset_x = wxINT32_SWAP_ON_LE(xoff);
				inf.offset_y = wxINT32_SWAP_ON_LE(yoff);
			}

			// Stop on IDAT chunk
			else if (chunk.name() == "IDAT")
				break;
		}

		return inf;
	}

	Writable canWrite(SImage& image) override
	{
		// PNG format is always writable
		return Writable::Yes;
	}

	bool canWriteType(SImage::Type type) override
	{
		// PNG format is always writable
		return true;
	}

	bool convertWritable(SImage& image, ConvertOptions opt) override
	{
		// Just convert to requested colour type

		// Paletted
		if (opt.col_format == SImage::Type::PalMask)
		{
			// Convert mask
			if (opt.mask_source == Mask::Alpha)
				image.cutoffMask(opt.alpha_threshold);
			else if (opt.mask_source == Mask::Colour)
				image.maskFromColour(opt.mask_colour, opt.pal_current);
			else
				image.fillAlpha(255);

			// Convert colours
			image.convertPaletted(opt.pal_target, opt.pal_current);
		}

		// RGBA
		else if (opt.col_format == SImage::Type::RGBA)
		{
			image.convertRGBA(opt.pal_current);

			// Convert alpha channel
			if (opt.mask_source == Mask::Colour)
				image.maskFromColour(opt.mask_colour, opt.pal_current);
			else if (opt.mask_source == Mask::Brightness)
				image.maskFromBrightness(opt.pal_current);
		}

		// Alpha Map
		else if (opt.col_format == SImage::Type::AlphaMap)
		{
			if (opt.mask_source == Mask::Alpha)
				image.convertAlphaMap(SImage::AlphaSource::Alpha, opt.pal_current);
			else if (opt.mask_source == Mask::Colour)
			{
				image.maskFromColour(opt.mask_colour, opt.pal_current);
				image.convertAlphaMap(SImage::AlphaSource::Alpha, opt.pal_current);
			}
			else
				image.convertAlphaMap(SImage::AlphaSource::Brightness, opt.pal_current);
		}

		// If transparency is disabled
		if (!opt.transparency)
			image.fillAlpha(255);

		return true;
	}

	bool writeOffset(SImage& image, ArchiveEntry* entry, Vec2i offset) override
	{
		MemChunk mc;
		image.setXOffset(offset.x);
		image.setYOffset(offset.y);
		return (writeImage(image, mc, nullptr, 0) && entry->importMemChunk(mc));
	}

protected:
	bool readImage(SImage& image, MemChunk& data, int index) override
	{
		// Create FreeImage bitmap from entry data
		auto mem = FreeImage_OpenMemory((BYTE*)data.data(), data.size());
		auto fif = FreeImage_GetFileTypeFromMemory(mem, 0);
		auto bm  = FreeImage_LoadFromMemory(fif, mem, 0);
		FreeImage_CloseMemory(mem);

		// Check it created/read ok
		if (!bm)
		{
			Global::error = "Error reading PNG data";
			return false;
		}

		// Get image info
		int  width  = FreeImage_GetWidth(bm);
		int  height = FreeImage_GetHeight(bm);
		int  bpp    = FreeImage_GetBPP(bm);
		auto type   = SImage::Type::RGBA;

		// Read extra info from various PNG chunks
		int32_t xoff       = 0;
		int32_t yoff       = 0;
		bool    alPh_chunk = false;
		bool    grAb_chunk = false;
		data.seek(8, SEEK_SET); // Start after PNG header
		PNGChunk chunk;
		while (true)
		{
			// Read next PNG chunk
			chunk.read(data);

			// Check for 'grAb' chunk
			if (!grAb_chunk && chunk.name() == "grAb")
			{
				// Read offsets
				chunk.data().read(&xoff, 4, 0);
				chunk.data().read(&yoff, 4);
				xoff       = wxINT32_SWAP_ON_LE(xoff);
				yoff       = wxINT32_SWAP_ON_LE(yoff);
				grAb_chunk = true;
			}

			// Check for 'alPh' chunk
			if (!alPh_chunk && chunk.name() == "alPh")
				alPh_chunk = true;

			// If both chunks are found no need to search further
			if (grAb_chunk && alPh_chunk)
				break;

			// Stop searching when we get to IDAT chunk
			if (chunk.name() == "IDAT")
				break;
		}

		// Get image palette if it exists
		auto    bm_pal = FreeImage_GetPalette(bm);
		Palette palette;
		if (bpp == 8 && bm_pal)
		{
			type  = SImage::Type::PalMask;
			int a = 0;
			int b = FreeImage_GetColorsUsed(bm);
			if (b > 256)
				b = 256;
			for (; a < b; a++)
				palette.setColour(a, ColRGBA(bm_pal[a].rgbRed, bm_pal[a].rgbGreen, bm_pal[a].rgbBlue, 255));
		}

		// If it's a ZDoom alpha map
		if (alPh_chunk && bpp == 8)
			type = SImage::Type::AlphaMap;

		// Create image
		if (bm_pal)
			image.create(width, height, type, &palette);
		else
			image.create(width, height, type, nullptr);

		// Load image data
		auto img_data = imageData(image);
		if (type == SImage::Type::PalMask || type == SImage::Type::AlphaMap)
		{
			// Flip vertically
			FreeImage_FlipVertical(bm);

			// Load indexed data
			unsigned c = 0;
			for (int row = 0; row < height; row++)
			{
				auto scanline = FreeImage_GetScanLine(bm, row);
				for (int x = 0; x < width; x++)
					img_data[c++] = scanline[x];
			}

			// Set mask
			if (type == SImage::Type::PalMask)
			{
				auto mask       = imageMask(image);
				auto alphatable = FreeImage_GetTransparencyTable(bm);
				if (alphatable)
				{
					for (int a = 0; a < width * height; a++)
						mask[a] = alphatable[img_data[a]];
				}
				else
					image.fillAlpha(255);
			}
		}
		else if (type == SImage::Type::RGBA)
		{
			// Convert to 32bpp & flip vertically
			auto rgb = FreeImage_ConvertTo32Bits(bm);
			if (!rgb)
			{
				Log::error("FreeImage_ConvertTo32Bits failed for PNG data");
				Global::error = "Error reading PNG data";
				return false;
			}
			FreeImage_FlipVertical(rgb);

			// Load raw RGBA data
			auto bits_rgb = FreeImage_GetBits(rgb);
			int  c        = 0;
			for (int a = 0; a < width * height; a++)
			{
				img_data[c++] = bits_rgb[a * 4 + 2]; // Red
				img_data[c++] = bits_rgb[a * 4 + 1]; // Green
				img_data[c++] = bits_rgb[a * 4];     // Blue
				img_data[c++] = bits_rgb[a * 4 + 3]; // Alpha
			}

			FreeImage_Unload(rgb);
		}

		// Set offsets
		image.setXOffset(xoff);
		image.setYOffset(yoff);

		// Clean up
		FreeImage_Unload(bm);

		return true;
	}

	bool writeImage(SImage& image, MemChunk& data, Palette* pal, int index) override
	{
		// Variables
		FIBITMAP* bm       = nullptr;
		auto      img_data = imageData(image);
		auto      img_mask = imageMask(image);
		auto      type     = image.type();
		int       width    = image.width();
		int       height   = image.height();

		if (type == SImage::Type::RGBA)
		{
			// Init 32bpp FIBITMAP
			bm = FreeImage_Allocate(width, height, 32, 0x0000FF00, 0x00FF0000, 0x000000FF);
			if (!bm)
			{
				Log::error("FreeImage_Allocate failed for 32bit image");
				return false;
			}

			// Write image data
			uint8_t* bits = FreeImage_GetBits(bm);
			uint32_t c    = 0;
			for (int a = 0; a < width * height * 4; a += 4)
			{
				bits[c++] = img_data[a + 2];
				bits[c++] = img_data[a + 1];
				bits[c++] = img_data[a];
				bits[c++] = img_data[a + 3];
			}
		}
		else if (type == SImage::Type::PalMask)
		{
			// Init 8bpp FIBITMAP
			bm = FreeImage_Allocate(width, height, 8);
			if (!bm)
			{
				Log::error("FreeImage_Allocate failed for 8bit image");
				return false;
			}

			// Get palette to use
			Palette usepal;
			if (image.hasPalette())
				usepal.copyPalette(&imagePalette(image));
			else if (pal)
				usepal.copyPalette(pal);

			// Set palette
			auto bm_pal = FreeImage_GetPalette(bm);
			for (int a = 0; a < 256; a++)
			{
				bm_pal[a].rgbRed   = usepal.colour(a).r;
				bm_pal[a].rgbGreen = usepal.colour(a).g;
				bm_pal[a].rgbBlue  = usepal.colour(a).b;
			}

			// Handle transparency if needed
			if (img_mask)
			{
				if (usepal.transIndex() < 0)
				{
					// Find unused colour (for transparency)
					short unused = image.findUnusedColour();

					// Set any transparent pixels to this colour (if we found an unused colour)
					bool has_trans = false;
					if (unused >= 0)
					{
						for (int a = 0; a < width * height; a++)
						{
							if (img_mask[a] == 0)
							{
								img_data[a] = unused;
								has_trans   = true;
							}
						}

						// Set palette transparency
						if (has_trans)
							usepal.setTransIndex(unused);
					}
				}

				// Set freeimage palette transparency if needed
				if (usepal.transIndex() >= 0)
					FreeImage_SetTransparentIndex(bm, usepal.transIndex());
			}

			// Write image data
			for (int row = 0; row < height; row++)
			{
				uint8_t* scanline = FreeImage_GetScanLine(bm, row);
				memcpy(scanline, img_data + (row * width), width);
			}
		}
		else if (type == SImage::Type::AlphaMap)
		{
			// Init 8bpp FIBITMAP
			bm = FreeImage_Allocate(width, height, 8);
			if (!bm)
			{
				Log::error("FreeImage_Allocate failed for 8bit image");
				return false;
			}

			// Set palette (greyscale)
			auto bm_pal = FreeImage_GetPalette(bm);
			for (int a = 0; a < 256; a++)
			{
				bm_pal[a].rgbRed   = a;
				bm_pal[a].rgbGreen = a;
				bm_pal[a].rgbBlue  = a;
			}

			// Write image data
			for (int row = 0; row < height; row++)
			{
				auto scanline = FreeImage_GetScanLine(bm, row);
				memcpy(scanline, img_data + (row * width), width);
			}
		}
		else
			return false;

		// Flip the image
		FreeImage_FlipVertical(bm);

<<<<<<< HEAD
		// Write the image to a temp file
		FreeImage_Save(FIF_PNG, bm, App::path("temp.png", App::Dir::Temp).c_str());

		// Load it into a memchunk
		MemChunk png;
		png.importFile(App::path("temp.png", App::Dir::Temp));

		// Check it loaded ok
		if (png.size() == 0)
		{
			Log::error("Error reading temporary file");
			return false;
		}

		// Write PNG header and IHDR
		auto png_data = png.data();
=======
		// Write the image to memory
		auto fi_png = FreeImage_OpenMemory();
		FreeImage_SaveToMemory(FIF_PNG, bm, fi_png);

		// Write PNG header and IHDR
		DWORD png_size;
		BYTE* png_data;
		FreeImage_AcquireMemory(fi_png, &png_data, &png_size);
>>>>>>> 13dfdbc1
		data.clear();
		data.write(png_data, 33);

		// Create grAb chunk with offsets (only if offsets exist)
		if (image.offset().x != 0 || image.offset().y != 0)
		{
			PNGChunk  grAb("grAb");
			GrabChunk gc = { wxINT32_SWAP_ON_LE((int32_t)image.offset().x),
							 wxINT32_SWAP_ON_LE((int32_t)image.offset().y) };
			grAb.setData((const uint8_t*)&gc, 8);
			grAb.write(data);
		}

		// Create alPh chunk if it's an alpha map
		if (type == SImage::Type::AlphaMap)
		{
			PNGChunk alPh("alPh");
			alPh.write(data);
		}

		// Write remaining PNG data
<<<<<<< HEAD
		data.write(png_data + 33, png.size() - 33);
=======
		data.write(png_data + 33, png_size - 33);
>>>>>>> 13dfdbc1

		// Clean up
		FreeImage_CloseMemory(fi_png);

		// Success
		return true;
	}

private:
	// grAb chunk struct
	struct GrabChunk
	{
		int32_t xoff;
		int32_t yoff;
	};

	// IHDR chunk struct
	struct IhdrChunk
	{
		uint32_t width;
		uint32_t height;
		uint8_t  bpp;
		uint8_t  coltype;
		uint8_t  compression;
		uint8_t  filter;
		uint8_t  interlace;
	};
};<|MERGE_RESOLUTION|>--- conflicted
+++ resolved
@@ -505,24 +505,6 @@
 		// Flip the image
 		FreeImage_FlipVertical(bm);
 
-<<<<<<< HEAD
-		// Write the image to a temp file
-		FreeImage_Save(FIF_PNG, bm, App::path("temp.png", App::Dir::Temp).c_str());
-
-		// Load it into a memchunk
-		MemChunk png;
-		png.importFile(App::path("temp.png", App::Dir::Temp));
-
-		// Check it loaded ok
-		if (png.size() == 0)
-		{
-			Log::error("Error reading temporary file");
-			return false;
-		}
-
-		// Write PNG header and IHDR
-		auto png_data = png.data();
-=======
 		// Write the image to memory
 		auto fi_png = FreeImage_OpenMemory();
 		FreeImage_SaveToMemory(FIF_PNG, bm, fi_png);
@@ -531,7 +513,6 @@
 		DWORD png_size;
 		BYTE* png_data;
 		FreeImage_AcquireMemory(fi_png, &png_data, &png_size);
->>>>>>> 13dfdbc1
 		data.clear();
 		data.write(png_data, 33);
 
@@ -553,11 +534,7 @@
 		}
 
 		// Write remaining PNG data
-<<<<<<< HEAD
-		data.write(png_data + 33, png.size() - 33);
-=======
 		data.write(png_data + 33, png_size - 33);
->>>>>>> 13dfdbc1
 
 		// Clean up
 		FreeImage_CloseMemory(fi_png);
